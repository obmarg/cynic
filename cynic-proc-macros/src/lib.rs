//! Procedural macros for cynic

#![allow(clippy::let_and_return)]
<<<<<<< HEAD
#![warn(missing_docs)]
=======
#![feature(proc_macro_span, proc_macro_diagnostic)]
>>>>>>> 62eefc56

extern crate proc_macro;

use std::io::{Read, Write};
use std::ops::Range;
use std::process::{Command, Stdio};
use std::{path::Path, rc::Rc};

use cargo_toml::Manifest;
use cynic_querygen::{parse_query_document, Error, TypeIndex};
use graphql_parser::error::Error as ConsumeError;
use graphql_parser::query::{Definition, OperationDefinition};
use proc_macro::{Delimiter, Span, TokenStream};
use proc_macro2::Ident;
use quote::quote;
use serde::Deserialize;

use cynic_codegen::{
    enum_derive, fragment_arguments_derive, fragment_derive, inline_fragments_derive,
    input_object_derive, scalar_derive, schema_for_derives, use_schema,
};

/// Imports a schema for use by cynic.
///
/// This creates all the required type markers & selection builder structures
/// required to use cynic with a given schema.  It should usually be called
/// in a module named schema, as the only statement in that module
///
/// ```rust,ignore
/// mod schema {
///     cynic::use_schema!("../schemas/starwars.schema.graphql");
/// }
/// ```
#[proc_macro]
pub fn use_schema(input: TokenStream) -> TokenStream {
    let input = syn::parse_macro_input!(input as use_schema::QueryDslParams);

    let rv = use_schema::use_schema(input).unwrap().into();

    //eprintln!("{}", rv);

    rv
}

/// Derives `cynic::QueryFragment`
///
/// See [the book for usage details](https://cynic-rs.dev/derives/query-fragments.html)
#[proc_macro_derive(QueryFragment, attributes(cynic, arguments))]
pub fn query_fragment_derive(input: TokenStream) -> TokenStream {
    let ast = syn::parse_macro_input!(input as syn::DeriveInput);

    let rv = match fragment_derive::fragment_derive(&ast) {
        Ok(tokens) => tokens.into(),
        Err(e) => e.to_compile_error().into(),
    };

    //eprintln!("{}", rv);

    rv
}

/// Derives `cynic::FragmentArguments`
///
/// See [the book for usage details](https://cynic-rs.dev/derives/query-fragments.html#passing-arguments)
#[proc_macro_derive(FragmentArguments)]
pub fn fragment_arguments_derive(input: TokenStream) -> TokenStream {
    let ast = syn::parse_macro_input!(input as syn::DeriveInput);

    let rv = match fragment_arguments_derive::fragment_arguments_derive(&ast) {
        Ok(tokens) => tokens.into(),
        Err(e) => e.to_compile_error().into(),
    };

    rv
}

/// Derives `cynic::InlineFragments`
///
/// See [the book for usage details](https://cynic-rs.dev/derives/inline-fragments.html)
#[proc_macro_derive(InlineFragments, attributes(cynic))]
pub fn inline_fragments_derive(input: TokenStream) -> TokenStream {
    let ast = syn::parse_macro_input!(input as syn::DeriveInput);

    let rv = match inline_fragments_derive::inline_fragments_derive(&ast) {
        Ok(tokens) => tokens.into(),
        Err(e) => e.to_compile_errors().into(),
    };

    //eprintln!("{}", rv);

    rv
}

/// Derives `cynic::Enum`
///
/// See [the book for usage details](https://cynic-rs.dev/derives/enums.html)
#[proc_macro_derive(Enum, attributes(cynic))]
pub fn enum_derive(input: TokenStream) -> TokenStream {
    let ast = syn::parse_macro_input!(input as syn::DeriveInput);

    let rv = match enum_derive::enum_derive(&ast) {
        Ok(tokens) => tokens.into(),
        Err(e) => e.to_compile_error().into(),
    };

    //eprintln!("{}", rv);

    rv
}

/// Derives `cynic::Scalar`
///
/// See [the book for usage details](https://cynic-rs.dev/derives/scalars.html)
#[proc_macro_derive(Scalar, attributes(cynic))]
pub fn scalar_derive(input: TokenStream) -> TokenStream {
    let ast = syn::parse_macro_input!(input as syn::DeriveInput);

    let rv = match scalar_derive::scalar_derive(&ast) {
        Ok(tokens) => tokens.into(),
        Err(e) => e.to_compile_error().into(),
    };

    //eprintln!("{}", rv);

    rv
}

/// Derives `InputObject`
///
/// See [the book for usage details](https://cynic-rs.dev/derives/input-objects.html)
#[proc_macro_derive(InputObject, attributes(cynic))]
pub fn input_object_derive(input: TokenStream) -> TokenStream {
    let ast = syn::parse_macro_input!(input as syn::DeriveInput);

    let rv = match input_object_derive::input_object_derive(&ast) {
        Ok(tokens) => tokens.into(),
        Err(e) => e.to_compile_error().into(),
    };

    //eprintln!("{}", rv);

    rv
}

/// An attribute macro to automatically add schema attributes to cynic derives.
///
/// Most cynic derives take `schema_path` & `query_module` parameters and adding each
/// of these to every derive can be laborious and verbose.  This attribute provides
/// a way to avoid repeating yourself quite as much.
///
/// See [the book for usage details](https://cynic-rs.dev/derives/schema-for-derives.html)
#[proc_macro_attribute]
pub fn schema_for_derives(attrs: TokenStream, input: TokenStream) -> TokenStream {
    let module = syn::parse_macro_input!(input as syn::ItemMod);
    let attrs = syn::parse_macro_input!(attrs as syn::AttributeArgs);

    let rv: TokenStream = match schema_for_derives::add_schema_attrs_to_derives(attrs, module) {
        Ok(tokens) => tokens.into(),
        Err(e) => e.to_compile_error().into(),
    };

    // eprintln!("{}", rv);

    rv
}

/// Compiles a source string of all input tokens with one space between all tokens while storing the token spans.
/// This is requires so we can later map error messages to graphql-parser errors with [`span_in_stream`].
fn catalog_tokens(
    input: TokenStream,
    catalog: &mut Vec<(Range<usize>, Span)>,
    source_string: &mut String,
) {
    for token in input {
        use proc_macro::TokenTree;

        match token {
            TokenTree::Group(ref t) => {
                let previous_length = source_string.len();
                source_string.push_str(match t.delimiter() {
                    Delimiter::Parenthesis => "( ",
                    Delimiter::Brace => "{ ",
                    Delimiter::Bracket => "[ ",
                    Delimiter::None => " ",
                });
                catalog.push((previous_length..source_string.len() - 1, t.span()));

                catalog_tokens(t.stream(), catalog, source_string);

                let previous_length = source_string.len();
                source_string.push_str(match t.delimiter() {
                    Delimiter::Parenthesis => ") ",
                    Delimiter::Brace => "} ",
                    Delimiter::Bracket => "] ",
                    Delimiter::None => " ",
                });
                catalog.push((previous_length..source_string.len() - 1, t.span()));
            }
            _ => {
                let previous_length = source_string.len();
                source_string.push_str(&format!("{} ", token));
                catalog.push((previous_length..source_string.len() - 1, token.span()));
            }
        }
    }
}

/// Gets the rustc [`Span`] for a given span of the graphql-parser in the form of a position and a length.
fn full_span_in_stream(
    catalog: &Vec<(Range<usize>, Span)>,
    position: usize,
    len: usize,
) -> Option<Span> {
    // The graphql parser starts position numbers at 1 instead of 0.
    let position = position - 1;
    let mut start_span = None;
    let mut end_span = None;
    for token in catalog {
        if token.0.contains(&position) {
            start_span = Some(token.1);
        }

        if token.0.contains(&(position + len - 1)) {
            end_span = Some(token.1);
        }
    }

    if let (Some(start_span), Some(end_span)) = (start_span, end_span) {
        start_span.join(end_span)
    } else {
        None
    }
}

/// Gets the rustc [`Span`] for a given span of the graphql-parser in the form of a position.
/// This should only be used as a fallback for when run in rust-analyzer where joining Spans does not work yet.
/// Try using [`full_span_in_stream`] or fall back to this if [`full_span_in_stream`] returns `None`.
fn span_in_stream(catalog: &Vec<(Range<usize>, Span)>, position: usize) -> Option<Span> {
    // The graphql parser starts position numbers at 1 instead of 0.
    let position = position - 1;
    for token in catalog {
        if token.0.contains(&position) {
            return Some(token.1);
        }
    }

    None
}

#[proc_macro]
pub fn gql(input: TokenStream) -> TokenStream {
    // eprintln!("============================================================");
    let package_root = std::env::var("CARGO_MANIFEST_DIR")
        .expect("You are trying to call this from outside of cargo.");
    let path = extract_schema(&package_root)
        .expect("No schema path found in the Cargo.toml. Use `metadata.cynic.schema`.");
    let schema = std::fs::read_to_string(Path::new(&package_root).join(&path))
        .expect("Schema could not be read.");

    let mut catalog = vec![];
    let mut source = String::new();
    catalog_tokens(input.clone(), &mut catalog, &mut source);

    let query_string = source.clone();
    // eprintln!("{:?}", query_string);

    // let query_string = input.to_string();

    let fragments = document_to_fragment_structs(
        &query_string,
        &schema,
        Path::new(&package_root).join(path).to_string_lossy(),
    );

    let fragments = match fragments {
        Ok(fragments) => fragments,
        Err(error) => match error {
            Error::ParseError(error) => {
                let errors = &error.errors;
                let mut error_message = String::new();
                let mut iter = errors.iter().peekable();
                while let Some(error) = iter.next() {
                    use std::fmt::Write;
                    match error {
                        ConsumeError::Unexpected(token) => {
                            write!(error_message, "Unexpected `{}`. Expected ", token).unwrap();
                        }
                        ConsumeError::Expected(token) => {
                            write!(error_message, "`{}`", token).unwrap();
                            if let Some(_peek) = iter.peek() {
                                write!(error_message, ", ").unwrap();
                            } else {
                                write!(error_message, ".").unwrap();
                            }
                        }
                        ConsumeError::Message(_token) => todo!(),
                        ConsumeError::Other(_other) => todo!(),
                    }
                }

                if let Some(span) = full_span_in_stream(&catalog, error.position.column, 1) {
                    span.error(error_message).emit();
                } else if let Some(_) = span_in_stream(&catalog, error.position.column) {
                    panic!("{}", error_message);
                } else {
                    panic!("Failed to get diagnostics. Get more info with `cargo build`.");
                }

                return quote! {}.into();
            }
            Error::UnknownField(field, object, span) => {
                if let Some(span) = full_span_in_stream(&catalog, span.column, field.len()) {
                    span.error(format!(
                        "`{}` here was not found on the `{}` object.",
                        field, object
                    ))
                    .emit()
                } else if let Some(_) = span_in_stream(&catalog, span.column) {
                    panic!("`{}` here was not found on the `{}` object.", field, object);
                } else {
                    panic!("Failed to get diagnostics. Get more info with `cargo build`.");
                }

                return quote! {}.into();
            }
            Error::ArgumentNotEnum(field, span) => {
                if let Some(span) = full_span_in_stream(&catalog, span.column, field.len()) {
                    span.error(format!(
                        "`{}` here was used like an enum but is no enum.",
                        field
                    ))
                    .emit()
                } else if let Some(_) = span_in_stream(&catalog, span.column) {
                    panic!("`{}` here was used like an enum but is no enum.", field);
                } else {
                    panic!("Failed to get diagnostics. Get more info with `cargo build`.");
                }

                return quote! {}.into();
            }
            e => {
                let error = e.to_string();
                return quote! { compile_error!{ #error } }.into();
            }
        },
    };

    // eprintln!("{}", &fragments.to_string());

    let mut rustfmt = Command::new("rustfmt");
    let rustfmt = rustfmt
        .stdin(Stdio::piped())
        .stdout(Stdio::piped())
        .arg("--edition")
        .arg("2018")
        .arg("--emit")
        .arg("stdout");

    let rustfmt = rustfmt.spawn().expect("Failed to run rustfmt");

    rustfmt
        .stdin
        .unwrap()
        .write_all(fragments.to_string().as_bytes())
        .unwrap();

    let mut fragment_string = String::new();
    rustfmt
        .stdout
        .unwrap()
        .read_to_string(&mut fragment_string)
        .unwrap();

    // eprintln!("{}", &fragment_string);

    fragments
}

/// Reads the schema path from `Cargo.toml/metadata.cynic.schema`.
fn extract_schema(package_root: impl AsRef<Path>) -> Option<String> {
    let cargo_toml = package_root.as_ref().join("Cargo.toml");
    let cargo_toml_content = std::fs::read(&cargo_toml).expect("Cargo.toml could not be read.");

    let meta = Manifest::<Metadata>::from_slice_with_metadata(&cargo_toml_content)
        .expect("Cargo.toml could not be parsed.");
    let schema = meta
        .package
        .map(|p| {
            p.metadata
                .map(|m| m.cynic.map(|m| m.schema).flatten())
                .flatten()
        })
        .flatten();

    return schema;
}

#[derive(Clone, Debug, PartialEq, Deserialize)]
struct Metadata {
    pub cynic: Option<CynicMetadata>,
}

#[derive(Clone, Debug, PartialEq, Deserialize)]
struct CynicMetadata {
    pub schema: Option<String>,
}

fn document_to_fragment_structs(
    query: impl AsRef<str>,
    schema: impl AsRef<str>,
    schema_path: impl AsRef<str>,
) -> Result<TokenStream, Error> {
    let schema = graphql_parser::parse_schema::<&str>(schema.as_ref())?;
    let query = graphql_parser::parse_query::<&str>(query.as_ref())?;

    // eprintln!("{:#?}", query);

    let type_index = Rc::new(TypeIndex::from_schema(&schema));
    let parsed_output = parse_query_document(&query, &type_index)?;

    let operation = parsed_output
        .normalised_document
        .operations
        .first()
        .unwrap();
    let name = Ident::new(operation.name.unwrap(), proc_macro2::Span::call_site());

    let argument_structs = &parsed_output.argument_structs;
    let query_fragments = &parsed_output.query_fragments;
    let enums = &parsed_output.enums;
    let input_objects = &parsed_output.input_objects;

    let mut includes = vec![];
    for argument_struct in argument_structs {
        for field in &argument_struct.fields {
            for scalar in &parsed_output.scalars {
                if scalar.0 == field.type_spec() {
                    use inflector::Inflector;
                    includes.push({
                        let name =
                            Ident::new(&scalar.0.to_pascal_case(), proc_macro2::Span::call_site());
                        quote! {
                            use super::#name;
                        }
                    });
                }
            }
        }
    }

    let (struct_definition, arguments) =
        if let Some(argument_struct) = parsed_output.argument_structs.iter().next() {
            let struct_name = Ident::new(&argument_struct.name, proc_macro2::Span::call_site());

            let mut field_names = vec![];
            let mut field_types = vec![];

            eprintln!("{:?}", argument_struct.fields);

            for field in &argument_struct.fields {
                field_names.push(Ident::new(&field.name(), proc_macro2::Span::call_site()));
                field_types.push(
                    field
                        .type_spec()
                        .parse::<proc_macro2::TokenStream>()
                        .unwrap(),
                );
            }

            (
                Some(quote! { #struct_name {#(#field_names),*}}),
                Some(quote! { #(#field_names: #field_types),*}),
            )
        } else {
            (Some(quote! {()}), None)
        };

    let schema_path = schema_path.as_ref();

    let output_type = query_fragments
        .iter()
        .next()
        .and_then(|fragment| {
            fragment
                .fields
                .iter()
                .map(|field| field.field_type.type_spec())
                .next()
        })
        .unwrap_or_else(|| "()".to_string());
    let output_type = output_type.parse::<proc_macro2::TokenStream>().unwrap();

    let function = match &query.definitions[0] {
        Definition::Operation(OperationDefinition::Query(_)) => {
            quote! {
                use cynic::CynicError;
                pub async fn query(#arguments) -> Result<#output_type, CynicError<impl std::error::Error + 'static>> {
                    use cynic::QueryBuilder;

                    let query = #name::build(&#struct_definition);
                    let result = crate::gql_schema::run_query(query).await;

                    match result {
                        Ok(result) => {
                            match (result.data, result.errors) {
                                (Some(result), None) => Ok(result.#name),
                                (None, Some(error)) => Err(CynicError::Query(error)),
                                _ => Err(CynicError::Query(vec![]))
                            }
                        },
                        Err(error) => Err(CynicError::Request(error))
                    }
                }
            }
        }
        Definition::Operation(OperationDefinition::Mutation(_)) => {
            quote! {
                use cynic::CynicError;
                pub async fn mutate(#arguments) -> Result<#output_type, CynicError<impl std::error::Error + 'static>> {
                    use cynic::MutationBuilder;

                    let query = #name::build(&#struct_definition);
                    let result = crate::gql_schema::run_query(query).await;

                    match result {
                        Ok(result) => {
                            match (result.data, result.errors) {
                                (Some(result), None) => Ok(result.#name),
                                (None, Some(error)) => Err(CynicError::Query(error)),
                                _ => Err(CynicError::Query(vec![]))
                            }
                        },
                        Err(error) => Err(CynicError::Request(error))
                    }
                }
            }
        }
        Definition::Operation(OperationDefinition::Subscription(_)) => {
            quote! {
                use graphql_ws_client::graphql::Cynic;
                use graphql_ws_client::SubscriptionStream;
                use cynic::StreamingOperation;
                pub async fn subscribe(#arguments) -> Result<SubscriptionStream<Cynic, StreamingOperation<'static, #name>>, impl std::error::Error + 'static> {
                    use cynic::SubscriptionBuilder;

                    let query = #name::build(&#struct_definition);
                    crate::gql_schema::subscribe(query).await
                }
            }
        }
        _ => todo!(),
    };

    let tokens = quote! {
        #[cynic::schema_for_derives(
            file = #schema_path,
            module = "gql_schema",
        )]
        mod #name {
            use crate::gql_schema::{self};
            #(#includes)*
            #(#argument_structs)*
            #(#query_fragments)*
            #(#enums)*
            #(#input_objects)*

            #function
        }
    }
    .into();

    Ok(tokens)
}<|MERGE_RESOLUTION|>--- conflicted
+++ resolved
@@ -1,11 +1,8 @@
 //! Procedural macros for cynic
 
 #![allow(clippy::let_and_return)]
-<<<<<<< HEAD
 #![warn(missing_docs)]
-=======
 #![feature(proc_macro_span, proc_macro_diagnostic)]
->>>>>>> 62eefc56
 
 extern crate proc_macro;
 
@@ -255,6 +252,15 @@
     None
 }
 
+/// This macro provides a convenient way to build GraphQL queries, mutations and subscriptions on the client side.
+///
+/// Example
+/// ```
+/// cynic::gql! {
+/// mutation create_user($username: String!, $password: String!) {
+///     createUser(input: { username: $username, password: $password })
+/// }
+/// ```
 #[proc_macro]
 pub fn gql(input: TokenStream) -> TokenStream {
     // eprintln!("============================================================");
@@ -379,7 +385,7 @@
         .read_to_string(&mut fragment_string)
         .unwrap();
 
-    // eprintln!("{}", &fragment_string);
+    eprintln!("{}", &fragment_string);
 
     fragments
 }
