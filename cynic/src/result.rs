--- conflicted
+++ resolved
@@ -8,8 +8,6 @@
     pub errors: Option<Vec<GraphQlError>>,
 }
 
-<<<<<<< HEAD
-=======
 #[derive(Debug, serde::Deserialize, thiserror::Error)]
 pub enum CynicError<E: std::fmt::Debug + std::error::Error> {
     #[error("Query Error")]
@@ -18,31 +16,6 @@
     Request(E),
 }
 
-#[deprecated(
-    since = "0.13.0",
-    note = "GraphQLResponse has been deprecated in favour of GraphQlResponse"
-)]
-#[allow(clippy::upper_case_acronyms)]
-pub type GraphQLResponse<T> = GraphQlResponse<T>;
-
-/*
-impl<T> GraphQLResponse<T> {
-    fn into_result(self) -> GraphQLResult<T> {
-        // TODO: I need access to the query/selection set in order to decode this.
-        if let Some(errors) = self.errors {
-            if !errors.is_empty() {
-                // TODO: Return an error.
-            }
-        }
-
-        match self {
-            GraphQLResponse::Ok(t) => Ok(t),
-            GraphQLResponse::Err(poss_data, errs) => Err((poss_data, errs)),
-        }
-    }
-}*/
-
->>>>>>> 62eefc56
 /// A model describing an error which has taken place during execution.
 #[derive(Clone, Debug, Eq, PartialEq, serde::Deserialize, thiserror::Error)]
 #[error("{message}")]
