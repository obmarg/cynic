//! # Cynic
//!
//! Cynic is a GraphQL query builder & data mapper for Rust.
//!
//! This documentation is primarily intended to be a reference for specific functions,
//! for a guide to using `Cynic` see the website: [cynic-rs.dev](https://cynic-rs.dev).
//!
//! ## Overview
//!
//! To get started with Cynic you'll need a GraphQL schema for the API you wish to
//! query.  The examples will be using the star wars API.
//!
//! ### Generating a Query DSL
//!
//! Once you've got your schema installed locally, you'll need to use the
//! `query_dsl` macro to generate a query_dsl for your schema:
//!
//! ```rust
//! mod query_dsl {
//!     cynic::query_dsl!("../examples/examples/starwars.schema.graphql");
//! }
//! ```
//!
//! This macro generates a few things:
//!
//! 1. Some structs to represent the Input types the underlying schema.
//!    You may need to use these to build mutations or as parameters to queries.
//! 2. Definitons of all the Enums in the provided schema.  You'll need these if
//!    you want to use any enum types.
//! 3. Type safe selection set functions.  These can be used to build up a query
//!    manually, though it's usually easier to use the `QueryFragment` derive
//!    functionality explained below.  Hopefully you'll not need to use these
//!    directly too often.
//!
//! Though using macros to generate these is convenient, it does leave a lot of code
//! to the imagination.  You can get a glimpse of the things this defines by running
//! `cargo doc --document-private-items` and having a look in the `query_dsl` module.
//! It's not ideal, but at least provides some visibility into the various enum types.
//!
//! ### Creating QueryFragments
//!
//! Now that you have a query_dsl defined, you can start building some queries.
//! Cynic lets you do this by deriving `QueryFragment` for a struct.  For example,
//! if we wanted to know what director title & director a Star Wars film had, we
//! could define this `QueryFragment`:
//!
//! ```rust
//! # mod query_dsl {
//! #   cynic::query_dsl!("../examples/examples/starwars.schema.graphql");
//! # }
//!
//! #[derive(cynic::QueryFragment)]
//! #[cynic(
//!     schema_path = "../examples/examples/starwars.schema.graphql",
//!     query_module = "query_dsl",
//!     graphql_type = "Film"
//! )]
//! struct Film {
//!     title: Option<String>,
//!     director: Option<String>
//! }
//!
//! // This `Film` struct can now be used as the type of a field on any other
//! // `QueryFragment` struct and cynic will know how to turn that into a GraphQL
//! // query, and populate the `Film` struct from the response.
//!
//! // For example, if we wanted to know the Director for a particular film:
//!
//! #[derive(cynic::QueryFragment)]
//! #[cynic(
//!     schema_path = "../examples/examples/starwars.schema.graphql",
//!     query_module = "query_dsl",
//!     graphql_type = "Root"
//! )]
//! struct FilmDirectorQuery {
//!     // Here we use the `#[arguments()]` attribute on the `film` field to provide a
//!     // hard coded film ID to look up.  Though useful for demonstration, hard coded
//!     // arguments like this aren't much use in reality.  For more details on providing
//!     // runtime arguments please see below.
//!     #[arguments(id = cynic::Id::new("ZmlsbXM6MQ=="))]
//!     film: Option<Film>,
//! }
//!
//! // You can then build a `cynic::Query` from this fragment
//! use cynic::QueryFragment;
//! let query = cynic::Query::new(FilmDirectorQuery::fragment(()));
//!
//! ```
//!
//! `query` above implements `serde::Serialize` so can be used with any HTTP
//! client.  For example, with `reqwest`:
//!
//! ```rust,ignore
//! let response = reqwest::blocking::Client::new()
//!                     .post("a_url")
//!                     .json(&query)
//!                     .send()?;
//! let result = query.decode_response(response.json()?)?;
//! ```
//!
//! After this code has run, result will be an instance of `FilmDirectorQuery`
//! with the film populated appropriately.
//!
//! ### Dynamic Query Arguments
//!
//! The query above was useful for demonstration, but you'll usually want to be able to
//! provide parameters to your query.  To do this, you should define a struct that contains
//! all of the parameters you want to provide:
//!
//! ```rust
//! # mod query_dsl {
//! #   cynic::query_dsl!("../examples/examples/starwars.schema.graphql");
//! # }
//!
//! # #[derive(cynic::QueryFragment)]
//! # #[cynic(
//! #     schema_path = "../examples/examples/starwars.schema.graphql",
//! #    query_module = "query_dsl",
//! #    graphql_type = "Film"
//! # )]
//! # struct Film {
//! #    title: Option<String>,
//! #    director: Option<String>
//! # }
//! // Deriving `FragmentArguments` allows this struct to be used as arguments to a
//! // `QueryFragment` fragment, whether it represents part of a query or a whole query.
//! #[derive(cynic::FragmentArguments, Clone)]
//! struct FilmArguments {
//!     id: Option<cynic::Id>
//! }
//!
//! // You can now define a query to use these arguments on.  For example, to make
//! // `FilmDirectorQuery` a bit more dynamic:
//! #[derive(cynic::QueryFragment)]
//! #[cynic(
//!     schema_path = "../examples/examples/starwars.schema.graphql",
//!     query_module = "query_dsl",
//!     graphql_type = "Root",
//!     // By adding the `argument_struct` parameter to our `QueryFragment` we've made a variable
//!     // named `args` avaiable for use in the `arguments` attribute.
//!     argument_struct = "FilmArguments"
//! )]
//! struct FilmDirectorQueryWithArgs {
//!     // Here we use `args`, which we've declared above to be an instance of `FilmArguments`
//!     #[arguments(id = args.id.clone())]
//!     film: Option<Film>,
//! }
//!
//! // Then we can build a query using this new struct;
//! use cynic::QueryFragment;
//! let query = cynic::Query::new(
//!     FilmDirectorQueryWithArgs::fragment(
//!         FilmArguments{ id: Some("ZmlsbXM6MQ==".into()) }
//!     )
//! );
//! ```

mod argument;
mod field;
mod id;
mod into_argument;
mod query;
mod result;
mod scalar;

pub mod selection_set;
pub mod utils;

pub use json_decode::DecodeError;

pub use argument::{Argument, SerializableArgument};
pub use id::Id;
pub use query::Query;
pub use result::{GraphQLError, GraphQLResponse, GraphQLResult, PossiblyParsedData};
pub use scalar::Scalar;
pub use selection_set::SelectionSet;

pub use into_argument::IntoArgument;

pub trait QueryFragment {
    type SelectionSet;
    type Arguments: FragmentArguments;

    fn fragment(arguments: Self::Arguments) -> Self::SelectionSet;
    fn graphql_type() -> String;
}

pub trait InlineFragments: Sized {
    type TypeLock;
    type Arguments: FragmentArguments;

    fn graphql_type() -> String;
    fn fragments(
        arguments: Self::Arguments,
    ) -> Vec<(String, SelectionSet<'static, Self, Self::TypeLock>)>;
}

impl<T> QueryFragment for T
where
    T: InlineFragments + Send + Sync + 'static,
{
    type SelectionSet = SelectionSet<'static, T, T::TypeLock>;
    type Arguments = <T as InlineFragments>::Arguments;

    fn fragment(arguments: Self::Arguments) -> Self::SelectionSet {
        selection_set::inline_fragments(Self::fragments(arguments))
    }

    fn graphql_type() -> String {
        Self::graphql_type()
    }
}

pub type SerializeError = Box<dyn std::error::Error>;

/// A trait for GraphQL enums.
///
/// This trait is generic over some TypeLock which is used to tie an Enum
/// definition back into it's GraphQL enum.  Generally this will be some
/// type generated in the GQL code.
pub trait Enum<TypeLock>: Sized {
    fn select() -> SelectionSet<'static, Self, ()>;
}

/// A trait for GraphQL input objects.
///
/// This trait is generic over some TypeLock which is used to tie an InputType
/// back into it's GraphQL input object.  Generally this will be some type
/// generated in the GQL code.
pub trait InputObject<TypeLock>: Clone {
    fn serialize(&self) -> Result<serde_json::Value, SerializeError>;
}

/// A marker trait for the arguments types on QueryFragments.
///
/// We use this in combination with the IntoArguments trait below
/// to convert between different argument types in a query heirarchy.
pub trait FragmentArguments: Clone {}

impl FragmentArguments for () {}

/// Used for converting between different argument types in a QueryFragment
/// heirarchy.
///
/// For example if an outer QueryFragment has a struct with several parameters
/// but an inner QueryFragment needs none then we can use () as the arguments
/// type on the inner fragments and use the blanket implementation of IntoArguments
/// to convert to ().
pub trait FromArguments<T> {
    fn from_arguments(args: &T) -> Self;
}

impl<T> FromArguments<T> for T
where
    T: Clone + FragmentArguments,
{
    fn from_arguments(other: &T) -> Self {
        // TODO: Figure out if there's a way to avoid this clone...
        other.clone()
    }
}

pub trait QueryRoot {}

pub use cynic_proc_macros::{
<<<<<<< HEAD
    query_dsl, query_module, Enum, FragmentArguments, InlineFragments, InputObject, QueryFragment,
    Scalar,
};
=======
    query_dsl, query_module, Enum, FragmentArguments, InlineFragments, QueryFragment, Scalar,
};

// We re-export serde_json as the output from a lot of our derive macros require it,
// and this way we can point at our copy rather than forcing users to add it to
// their Cargo.toml
pub use serde_json;
>>>>>>> 9a8438ac
<|MERGE_RESOLUTION|>--- conflicted
+++ resolved
@@ -263,16 +263,11 @@
 pub trait QueryRoot {}
 
 pub use cynic_proc_macros::{
-<<<<<<< HEAD
     query_dsl, query_module, Enum, FragmentArguments, InlineFragments, InputObject, QueryFragment,
     Scalar,
 };
-=======
-    query_dsl, query_module, Enum, FragmentArguments, InlineFragments, QueryFragment, Scalar,
-};
 
 // We re-export serde_json as the output from a lot of our derive macros require it,
 // and this way we can point at our copy rather than forcing users to add it to
 // their Cargo.toml
-pub use serde_json;
->>>>>>> 9a8438ac
+pub use serde_json;