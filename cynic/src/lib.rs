//! # Cynic
//!
//! Cynic is a GraphQL query builder & data mapper for Rust.
//!
//! This documentation is primarily intended to be a reference for specific functions,
//! for a guide to using `Cynic` see the website: [cynic-rs.dev](https://cynic-rs.dev).
//!
//! ## Overview
//!
//! To get started with Cynic you'll need a GraphQL schema for the API you wish to
//! query.  The examples will be using the star wars API.
//!
//! ### Generating a Query DSL
//!
//! Once you've got your schema installed locally, you'll need to use the
//! `use_schema` macro to generate a schema module:
//!
//! ```rust
//! mod schema {
//!     cynic::use_schema!("../schemas/starwars.schema.graphql");
//! }
//! ```
//!
//! This macro generates a few things:
//!
//! 1. Some structs to represent the Input types the underlying schema.
//!    You may need to use these to build mutations or as parameters to queries.
//! 2. Definitons of all the Enums in the provided schema.  You'll need these if
//!    you want to use any enum types.
//! 3. Type safe selection set functions.  These can be used to build up a query
//!    manually, though it's usually easier to use the `QueryFragment` derive
//!    functionality explained below.  Hopefully you'll not need to use these
//!    directly too often.
//!
//! Though using macros to generate these is convenient, it does leave a lot of code
//! to the imagination.  You can get a glimpse of the things this defines by running
//! `cargo doc --document-private-items` and having a look in the `schema` module.
//! It's not ideal, but at least provides some visibility into the various enum types.
//!
//! ### Creating QueryFragments
//!
//! Now that you have a schema defined, you can start building some queries.
//! Cynic lets you do this by deriving `QueryFragment` for a struct.  For example,
//! if we wanted to know what director title & director a Star Wars film had, we
//! could define this `QueryFragment`:
//!
//! ```rust
//! # mod schema {
//! #   cynic::use_schema!("../schemas/starwars.schema.graphql");
//! # }
//!
//! #[derive(cynic::QueryFragment)]
//! #[cynic(schema_path = "../schemas/starwars.schema.graphql")]
//! struct Film {
//!     title: Option<String>,
//!     director: Option<String>
//! }
//!
//! // This `Film` struct can now be used as the type of a field on any other
//! // `QueryFragment` struct and cynic will know how to turn that into a GraphQL
//! // query, and populate the `Film` struct from the response.
//!
//! // For example, if we wanted to know the Director for a particular film:
//!
//! #[derive(cynic::QueryFragment)]
//! #[cynic(
//!     schema_path = "../schemas/starwars.schema.graphql",
//!     graphql_type = "Root"
//! )]
//! struct FilmDirectorQuery {
//!     // Here we use the `#[arguments()]` attribute on the `film` field to provide a
//!     // hard coded film ID to look up.  Though useful for demonstration, hard coded
//!     // arguments like this aren't much use in reality.  For more details on providing
//!     // runtime arguments please see below.
//!     #[arguments(id = cynic::Id::new("ZmlsbXM6MQ=="))]
//!     film: Option<Film>,
//! }
//!
//! // You can then build a `cynic::Operation` from this fragment
//! use cynic::{QueryBuilder};
//! let operation = FilmDirectorQuery::build(());
//!
//! ```
//!
//! `operation` above implements `serde::Serialize` so can be used with any HTTP
//! client.  A selection of HTTP client integrations are provided in
//! `cynic::http` - see the docs there for examples of using a `cynic::Operation`
//!
//! ```rust,ignore
//! let response = reqwest::blocking::Client::new()
//!                     .post("a_url")
//!                     .json(&operation)
//!                     .send()?;
//! let result = query.decode_response(response.json()?)?;
//! ```
//!
//! After this code has run, result will be an instance of `FilmDirectorQuery`
//! with the film populated appropriately.
//!
//! ### Dynamic Query Arguments
//!
//! The query above was useful for demonstration, but you'll usually want to be able to
//! provide parameters to your query.  To do this, you should define a struct that contains
//! all of the parameters you want to provide:
//!
//! ```rust
//! # mod schema {
//! #   cynic::use_schema!("../schemas/starwars.schema.graphql");
//! # }
//!
//! # #[derive(cynic::QueryFragment)]
//! # #[cynic(
//! #    schema_path = "../schemas/starwars.schema.graphql",
//! # )]
//! # struct Film {
//! #    title: Option<String>,
//! #    director: Option<String>
//! # }
//! // Deriving `FragmentArguments` allows this struct to be used as arguments to a
//! // `QueryFragment` fragment, whether it represents part of a query or a whole query.
//! #[derive(cynic::FragmentArguments)]
//! struct FilmArguments {
//!     id: Option<cynic::Id>
//! }
//!
//! // You can now define a query to use these arguments on.  For example, to make
//! // `FilmDirectorQuery` a bit more dynamic:
//! #[derive(cynic::QueryFragment)]
//! #[cynic(
//!     schema_path = "../schemas/starwars.schema.graphql",
//!     graphql_type = "Root",
//!     // By adding the `argument_struct` parameter to our `QueryFragment` we've made a variable
//!     // named `args` avaiable for use in the `arguments` attribute.
//!     argument_struct = "FilmArguments"
//! )]
//! struct FilmDirectorQueryWithArgs {
//!     // Here we use `args`, which we've declared above to be an instance of `FilmArguments`
//!     #[arguments(id = &args.id)]
//!     film: Option<Film>,
//! }
//!
//! // Then we can build a query using this new struct;
//! use cynic::QueryBuilder;
//! let operation = FilmDirectorQueryWithArgs::build(
//!     FilmArguments{ id: Some("ZmlsbXM6MQ==".into()) }
//! );
//! ```
//!
//! ## Feature Flags
//!
//! Cynic has a few features that are controlled by feature flags.
//!
//! - `surf` adds integration with the [`surf`](https://github.com/http-rs/surf)
//!   http client.
//! - `rewest` adds async integration with the
//!   [`reqwest`](https://github.com/seanmonstar/reqwest) http client.
//! - `rewest-blocking` adds blocking integration with the
//!   [`reqwest`](https://github.com/seanmonstar/reqwest) http client.
//!
//! It's worth noting that each of these features pulls in extra
//! dependencies, which may impact your build size.  Particularly
//! if you're targetting WASM.  In particular the `url` crate has
//! [known issues](https://github.com/servo/rust-url/issues/557) when
//! targetting web assembly.

#![cfg_attr(docsrs, feature(doc_cfg))]
#![warn(missing_docs)]

mod arguments;
mod builders;
mod enums;
mod fragments;
mod id;
mod operation;
mod result;
mod scalar;
mod upload;

pub mod http;
pub mod inputs;
pub mod selection_set;
#[allow(missing_docs)]
pub mod utils;

pub use json_decode::DecodeError;

pub use arguments::{Argument, ArgumentWireFormat, FromArguments};
pub use builders::{MutationBuilder, QueryBuilder, SubscriptionBuilder};
pub use enums::Enum;
pub use fragments::{FragmentArguments, FragmentContext, InlineFragments, QueryFragment};
pub use id::Id;
pub use inputs::InputType;
pub use operation::{Operation, StreamingOperation};
<<<<<<< HEAD
pub use result::{GraphQlError, GraphQlResponse};
=======
pub use result::{CynicError, GraphQlError, GraphQlResponse, GraphQlResult, PossiblyParsedData};
>>>>>>> 62eefc56
pub use scalar::Scalar;
pub use selection_set::SelectionSet;
pub use upload::Upload;

pub use cynic_proc_macros::{
<<<<<<< HEAD
    schema_for_derives, use_schema, Enum, FragmentArguments, InlineFragments, InputObject,
    QueryFragment, Scalar,
=======
    gql, query_module, schema_for_derives, use_schema, Enum, FragmentArguments, InlineFragments,
    InputObject, QueryFragment, Scalar,
>>>>>>> 62eefc56
};

// We re-export serde_json as the output from a lot of our derive macros require it,
// and this way we can point at our copy rather than forcing users to add it to
// their Cargo.toml
pub use serde;
pub use serde_json;

/// A trait for GraphQL input objects.
///
/// This trait is generic over some TypeLock which is used to tie an InputType
/// back into it's GraphQL input object.  Generally this will be some type
/// generated in the GQL code.
///
/// It's recommended to derive this trait with the [InputObject](derive.InputObject.html)
/// derive.  You can also implement it yourself, but you'll be responsible
/// for implementing the `SerializableArgument` trait if you want to use it.
pub trait InputObject<TypeLock>: serde::Serialize {}

impl<TypeLock, T> InputObject<TypeLock> for &T where T: InputObject<TypeLock> {}
impl<TypeLock, T> InputObject<TypeLock> for Box<T> where T: InputObject<TypeLock> {}

/// A marker trait that indicates a particular type is at the root of a GraphQL schemas query
/// hierarchy.
pub trait QueryRoot {}

/// A marker trait that indicates a particular type is at the root of a GraphQL schemas
/// mutation hierarchy.
pub trait MutationRoot {}

/// A marker trait that indicates a particular type is at the root of a GraphQL schemas
/// subscription hierarchy.
pub trait SubscriptionRoot {}<|MERGE_RESOLUTION|>--- conflicted
+++ resolved
@@ -191,23 +191,14 @@
 pub use id::Id;
 pub use inputs::InputType;
 pub use operation::{Operation, StreamingOperation};
-<<<<<<< HEAD
-pub use result::{GraphQlError, GraphQlResponse};
-=======
-pub use result::{CynicError, GraphQlError, GraphQlResponse, GraphQlResult, PossiblyParsedData};
->>>>>>> 62eefc56
+pub use result::{CynicError, GraphQlError, GraphQlResponse};
 pub use scalar::Scalar;
 pub use selection_set::SelectionSet;
 pub use upload::Upload;
 
 pub use cynic_proc_macros::{
-<<<<<<< HEAD
-    schema_for_derives, use_schema, Enum, FragmentArguments, InlineFragments, InputObject,
+    gql, schema_for_derives, use_schema, Enum, FragmentArguments, InlineFragments, InputObject,
     QueryFragment, Scalar,
-=======
-    gql, query_module, schema_for_derives, use_schema, Enum, FragmentArguments, InlineFragments,
-    InputObject, QueryFragment, Scalar,
->>>>>>> 62eefc56
 };
 
 // We re-export serde_json as the output from a lot of our derive macros require it,
