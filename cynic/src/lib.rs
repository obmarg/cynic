--- conflicted
+++ resolved
@@ -184,23 +184,14 @@
 #[path = "private/mod.rs"]
 pub mod __private;
 
-<<<<<<< HEAD
 pub use {
     self::core::{Enum, InlineFragments, InputObject, QueryFragment},
     builders::{MutationBuilder, QueryBuilder, SubscriptionBuilder},
     id::Id,
     operation::{Operation, StreamingOperation},
-    result::{GraphQlError, GraphQlResponse},
+    result::*,
     variables::{QueryVariables, QueryVariablesFields},
 };
-=======
-pub use self::core::{Enum, InlineFragments, InputObject, QueryFragment};
-pub use builders::{MutationBuilder, QueryBuilder, SubscriptionBuilder};
-pub use id::Id;
-pub use operation::{Operation, StreamingOperation};
-pub use result::*;
-pub use variables::QueryVariables;
->>>>>>> 7c225755
 
 pub use cynic_proc_macros::{
     schema_for_derives, use_schema, Enum, FragmentArguments, InlineFragments, InputObject,
