//! # Cynic
//!
//! Cynic is a GraphQL query builder & data mapper for Rust.
//!
//! See [the README on GitHub](https://github.com/polyandglot/cynic) for more details.
//!
//! ## Overview
//!
//! To get started with Cynic you'll need a GraphQL schema for the API you wish to
//! query.  The examples will be using the star wars API.
//!
//! ### Generating a Query DSL
//!
//! Once you've got your schema installed locally, you'll need to use the
//! `query_dsl` macro to generate a query_dsl for your schema:
//!
//! ```rust
//! mod query_dsl {
//!     cynic::query_dsl!("../examples/examples/starwars.schema.graphql");
//! }
//! ```
//!
//! This macro generates a few things:
//!
//! 1. Some structs to represent the Input types the underlying schema.
//!    You may need to use these to build mutations or as parameters to queries.
//! 2. Definitons of all the Enums in the provided schema.  You'll need these if
//!    you want to use any enum types.
//! 3. Type safe selection set functions.  These can be used to build up a query
//!    manually, though it's usually easier to use the `QueryFragment` derive
//!    functionality explained below.  Hopefully you'll not need to use these
//!    directly too often.
//!
//! Though using macros to generate these is convenient, it does leave a lot of code
//! to the imagination.  You can get a glimpse of the things this defines by running
//! `cargo doc --document-private-items` and having a look in the `query_dsl` module.
//! It's not ideal, but at least provides some visibility into the various enum types.
//!
//! ### Creating QueryFragments
//!
//! Now that you have a query_dsl defined, you can start building some queries.
//! Cynic lets you do this by deriving `QueryFragment` for a struct.  For example,
//! if we wanted to know what director title & director a Star Wars film had, we
//! could define this `QueryFragment`:
//!
//! ```rust
//! # mod query_dsl {
//! #   cynic::query_dsl!("../examples/examples/starwars.schema.graphql");
//! # }
//!
//! #[derive(cynic::QueryFragment)]
//! #[cynic(
//!     schema_path = "../examples/examples/starwars.schema.graphql",
//!     query_module = "query_dsl",
//!     graphql_type = "Film"
//! )]
//! struct Film {
//!     title: Option<String>,
//!     director: Option<String>
//! }
//!
//! // This `Film` struct can now be used as the type of a field on any other
//! // `QueryFragment` struct and cynic will know how to turn that into a GraphQL
//! // query, and populate the `Film` struct from the response.
//!
//! // For example, if we wanted to know the Director for a particular film:
//!
//! #[derive(cynic::QueryFragment)]
//! #[cynic(
//!     schema_path = "../examples/examples/starwars.schema.graphql",
//!     query_module = "query_dsl",
//!     graphql_type = "Root"
//! )]
//! struct FilmDirectorQuery {
//!     // Here we use the `#[arguments()]` attribute on the `film` field to provide a
//!     // hard coded film ID to look up.  Though useful for demonstration, hard coded
//!     // arguments like this aren't much use in reality.  For more details on providing
//!     // runtime arguments please see below.
<<<<<<< HEAD
//!     #[cynic_arguments(id = cynic::Id::new("ZmlsbXM6MQ=="))]
=======
//!     #[arguments(id = Some("ZmlsbXM6MQ==".into()))]
>>>>>>> 466b35bf
//!     film: Option<Film>,
//! }
//!
//! // You can then build a `cynic::Query` from this fragment
//! use cynic::QueryFragment;
//! let query = cynic::Query::new(FilmDirectorQuery::fragment(()));
//!
//! ```
//!
//! `query` above implements `serde::Serialize` so can be used with any HTTP
//! client.  For example, with `reqwest`:
//!
//! ```rust,ignore
//! let response = reqwest::blocking::Client::new()
//!                     .post("a_url")
//!                     .json(&query)
//!                     .send()?;
//! let result = query.decode_response(response.json()?)?;
//! ```
//!
//! After this code has run, result will be an instance of `FilmDirectorQuery`
//! with the film populated appropriately.
//!
//! ### Dynamic Query Arguments
//!
//! The query above was useful for demonstration, but you'll usually want to be able to
//! provide parameters to your query.  To do this, you should define a struct that contains
//! all of the parameters you want to provide:
//!
//! ```rust
//! # mod query_dsl {
//! #   cynic::query_dsl!("../examples/examples/starwars.schema.graphql");
//! # }
//!
//! # #[derive(cynic::QueryFragment)]
//! # #[cynic(
//! #     schema_path = "../examples/examples/starwars.schema.graphql",
//! #    query_module = "query_dsl",
//! #    graphql_type = "Film"
//! # )]
//! # struct Film {
//! #    title: Option<String>,
//! #    director: Option<String>
//! # }
//! // Deriving `FragmentArguments` allows this struct to be used as arguments to a
//! // `QueryFragment` fragment, whether it represents part of a query or a whole query.
//! #[derive(cynic::FragmentArguments, Clone)]
//! struct FilmArguments {
//!     id: Option<cynic::Id>
//! }
//!
//! // You can now define a query to use these arguments on.  For example, to make
//! // `FilmDirectorQuery` a bit more dynamic:
//! #[derive(cynic::QueryFragment)]
//! #[cynic(
//!     schema_path = "../examples/examples/starwars.schema.graphql",
//!     query_module = "query_dsl",
//!     graphql_type = "Root",
//!     // By adding the `argument_struct` parameter to our `QueryFragment` we've made a variable
//!     // named `args` avaiable for use in the `arguments` attribute.
//!     argument_struct = "FilmArguments"
//! )]
//! struct FilmDirectorQueryWithArgs {
//!     // Here we use `args`, which we've declared above to be an instance of `FilmArguments`
//!     #[arguments(id = args.id.clone())]
//!     film: Option<Film>,
//! }
//!
//! // Then we can build a query using this new struct;
//! use cynic::QueryFragment;
//! let query = cynic::Query::new(
//!     FilmDirectorQueryWithArgs::fragment(
//!         FilmArguments{ id: Some("ZmlsbXM6MQ==".into()) }
//!     )
//! );
//! ```

mod argument;
mod field;
mod id;
mod into_argument;
mod query;
mod result;
mod scalar;

pub mod selection_set;
pub mod utils;

pub use json_decode::DecodeError;

pub use argument::{Argument, SerializableArgument};
pub use id::Id;
pub use query::Query;
pub use result::{GraphQLError, GraphQLResponse, GraphQLResult, PossiblyParsedData};
pub use scalar::Scalar;
pub use selection_set::SelectionSet;

pub use into_argument::IntoArgument;

pub trait QueryFragment {
    type SelectionSet;
    type Arguments: FragmentArguments;

    fn fragment(arguments: Self::Arguments) -> Self::SelectionSet;
    fn graphql_type() -> String;
}

pub trait InlineFragments: Sized {
    type TypeLock;
    type Arguments: FragmentArguments;

    fn graphql_type() -> String;
    fn fragments(
        arguments: Self::Arguments,
    ) -> Vec<(String, SelectionSet<'static, Self, Self::TypeLock>)>;
}

impl<T> QueryFragment for T
where
    T: InlineFragments + Send + Sync + 'static,
{
    type SelectionSet = SelectionSet<'static, T, T::TypeLock>;
    type Arguments = <T as InlineFragments>::Arguments;

    fn fragment(arguments: Self::Arguments) -> Self::SelectionSet {
        selection_set::inline_fragments(Self::fragments(arguments))
    }

    fn graphql_type() -> String {
        Self::graphql_type()
    }
}

pub type SerializeError = Box<dyn std::error::Error>;

/// A trait for GraphQL enums.
///
/// This trait is generic over some TypeLock which is used to tie an Enum
/// definition back into it's GraphQL enum.  Generally this will be some
/// type generated in the GQL code.
pub trait Enum<TypeLock>: Sized {
    fn select() -> SelectionSet<'static, Self, ()>;
}

/// A trait for GraphQL input objects.
///
/// This trait is generic over some TypeLock which is used to tie an InputType
/// back into it's GraphQL input object.  Generally this will be some type
/// generated in the GQL code.
pub trait InputObject<TypeLock> {
    fn serialize(&self) -> Result<serde_json::Value, SerializeError>;
}

/// A marker trait for the arguments types on QueryFragments.
///
/// We use this in combination with the IntoArguments trait below
/// to convert between different argument types in a query heirarchy.
pub trait FragmentArguments: Clone {}

impl FragmentArguments for () {}

/// Used for converting between different argument types in a QueryFragment
/// heirarchy.
///
/// For example if an outer QueryFragment has a struct with several parameters
/// but an inner QueryFragment needs none then we can use () as the arguments
/// type on the inner fragments and use the blanket implementation of IntoArguments
/// to convert to ().
pub trait FromArguments<T> {
    fn from_arguments(args: &T) -> Self;
}

impl<T> FromArguments<T> for T
where
    T: Clone + FragmentArguments,
{
    fn from_arguments(other: &T) -> Self {
        // TODO: Figure out if there's a way to avoid this clone...
        other.clone()
    }
}

pub trait QueryRoot {}

pub use cynic_proc_macros::{
    query_dsl, query_module, Enum, FragmentArguments, InlineFragments, QueryFragment, Scalar,
};<|MERGE_RESOLUTION|>--- conflicted
+++ resolved
@@ -76,11 +76,7 @@
 //!     // hard coded film ID to look up.  Though useful for demonstration, hard coded
 //!     // arguments like this aren't much use in reality.  For more details on providing
 //!     // runtime arguments please see below.
-<<<<<<< HEAD
-//!     #[cynic_arguments(id = cynic::Id::new("ZmlsbXM6MQ=="))]
-=======
-//!     #[arguments(id = Some("ZmlsbXM6MQ==".into()))]
->>>>>>> 466b35bf
+//!     #[arguments(id = cynic::Id::new("ZmlsbXM6MQ=="))]
 //!     film: Option<Film>,
 //! }
 //!
