--- conflicted
+++ resolved
@@ -24,12 +24,7 @@
 surf-encoding = ["surf/encoding"]
 
 [dependencies]
-<<<<<<< HEAD
-cynic-proc-macros = { path = "../cynic-proc-macros", version = "1.0.0" }
-=======
 cynic-proc-macros = { path = "../cynic-proc-macros", version = "2.0.0-dev" }
-json-decode = "0.6.0"
->>>>>>> 2dcbbac9
 serde = { version = "1.0.130", features = [ "derive" ] }
 serde_json = "1.0"
 static_assertions = "1"
@@ -44,11 +39,8 @@
 [dev-dependencies]
 assert_matches = "1.4"
 insta = "1.9"
-<<<<<<< HEAD
 maplit = "1.0.2"
 rstest = "0.12.0"
-=======
->>>>>>> 2dcbbac9
 
 [package.metadata.docs.rs]
 features = ["all"]
