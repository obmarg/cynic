--- conflicted
+++ resolved
@@ -28,11 +28,7 @@
     #[derive(cynic::QueryFragment)]
     #[cynic(graphql_type = "TestStruct", argument_struct = "TestArgs")]
     pub struct TestStruct {
-<<<<<<< HEAD
-        #[cynic_arguments(x = 1, y = "1")]
-=======
-        #[arguments(x = Some(1), y = Some("1".to_string()))]
->>>>>>> 466b35bf
+        #[arguments(x = 1, y = "1")]
         field_one: String,
         nested: Nested,
         opt_nested: Option<Nested>,
@@ -49,11 +45,7 @@
     #[derive(cynic::QueryFragment)]
     #[cynic(graphql_type = "TestStruct")]
     pub struct Test {
-<<<<<<< HEAD
-        #[cynic_arguments(x = 1, y = "1")]
-=======
-        #[arguments(x = Some(1), y = Some("1".to_string()))]
->>>>>>> 466b35bf
+        #[arguments(x = 1, y = "1")]
         field_one: String,
     }
 
