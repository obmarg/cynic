--- conflicted
+++ resolved
@@ -21,11 +21,7 @@
     argument_struct = "TestArgs"
 )]
 struct TestStruct {
-<<<<<<< HEAD
-    #[cynic_arguments(x = Some(1), y = "1")]
-=======
-    #[arguments(x = Some(1), y = Some("1".to_string()))]
->>>>>>> 466b35bf
+    #[arguments(x = Some(1), y = "1")]
     field_one: String,
     nested: Nested,
     opt_nested: Option<Nested>,
