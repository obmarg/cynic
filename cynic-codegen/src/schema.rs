use graphql_parser::error::BorrowedParseError;

use crate::{FieldArgument, TypeIndex};

// Alias all the graphql_parser schema types so we don't have to specify generic parameters
// everywhere
pub type Document = graphql_parser::schema::Document<'static, String>;
pub type Type = graphql_parser::schema::Type<'static, String>;
pub type Field = graphql_parser::schema::Field<'static, String>;
pub type Definition = graphql_parser::schema::Definition<'static, String>;
pub type TypeDefinition = graphql_parser::schema::TypeDefinition<'static, String>;
pub type ObjectType = graphql_parser::schema::ObjectType<'static, String>;
pub type EnumType = graphql_parser::schema::EnumType<'static, String>;
pub type InterfaceType = graphql_parser::schema::InterfaceType<'static, String>;
pub type InputObjectType = graphql_parser::schema::InputObjectType<'static, String>;
pub type ScalarType = graphql_parser::schema::ScalarType<'static, String>;
pub type UnionType = graphql_parser::schema::UnionType<'static, String>;
pub type InputValue = graphql_parser::schema::InputValue<'static, String>;
pub type EnumValue = graphql_parser::schema::EnumValue<'static, String>;

/// Loads a schema from a filename, relative to CARGO_MANIFEST_DIR if it's set.
pub fn load_schema(filename: impl AsRef<std::path::Path>) -> Result<Document, SchemaLoadError> {
    use std::path::PathBuf;
    let mut pathbuf = PathBuf::new();

    if let Ok(manifest_dir) = std::env::var("CARGO_MANIFEST_DIR") {
        pathbuf.push(manifest_dir);
    } else {
        pathbuf.push(std::env::current_dir()?);
    }
    pathbuf.push(filename);

    let schema = std::fs::read_to_string(&pathbuf)
        .map_err(|_| SchemaLoadError::FileNotFound(pathbuf.to_str().unwrap().to_string()))?;

    parse_schema(&schema)
}

pub(crate) fn parse_schema(schema: &str) -> Result<Document, SchemaLoadError> {
<<<<<<< HEAD
    let borrowed_schema = graphql_parser::schema::parse_schema::<String>(schema)?;
    Ok(schema_into_static(borrowed_schema))
}

fn schema_into_static<'a>(
    doc: graphql_parser::schema::Document<'a, String>,
) -> graphql_parser::schema::Document<'static, String> {
    // A workaround until https://github.com/graphql-rust/graphql-parser/pull/33 is
    // merged upstream.

    // A document that uses Strings for it's data should be safe to cast to 'static lifetime
    // as there's nothing inside it to reference 'a anyway
    unsafe { std::mem::transmute::<_, Document>(doc) }
=======
    let borrowed_schema = graphql_parser::schema::parse_schema::<String>(&schema)?;
    Ok(borrowed_schema.into_static())
>>>>>>> 62eefc56
}

#[derive(Debug, PartialEq, Clone)]
pub enum SchemaLoadError {
    IoError(String),
    ParseError(String),
    FileNotFound(String),
}

impl SchemaLoadError {
    pub fn into_syn_error(self, schema_span: proc_macro2::Span) -> syn::Error {
        let message = match self {
            SchemaLoadError::IoError(e) => format!("Could not load schema file: {}", e),
            SchemaLoadError::ParseError(e) => format!("Could not parse schema file: {}", e),
            SchemaLoadError::FileNotFound(e) => format!("Could not find file: {}", e),
        };

        syn::Error::new(schema_span, message)
    }
}

impl<'a> From<BorrowedParseError<'a>> for SchemaLoadError {
    fn from(e: BorrowedParseError) -> SchemaLoadError {
        SchemaLoadError::ParseError(e.to_string())
    }
}

impl From<std::io::Error> for SchemaLoadError {
    fn from(e: std::io::Error) -> SchemaLoadError {
        SchemaLoadError::IoError(e.to_string())
    }
}

/// Extension trait for the schema Field type
pub trait FieldExt {
    fn required_arguments(&self) -> Vec<InputValue>;
    fn optional_arguments(&self) -> Vec<InputValue>;
}

impl FieldExt for Field {
    fn required_arguments(&self) -> Vec<InputValue> {
        self.arguments
            .iter()
            .filter(|arg| {
                // Note: We're passing an empty TypeIndex in here, but that's OK as
                // we only want to know if things are required
                FieldArgument::from_input_value(arg, &TypeIndex::empty()).is_required()
            })
            .cloned()
            .collect()
    }

    fn optional_arguments(&self) -> Vec<InputValue> {
        self.arguments
            .iter()
            .filter(|arg| {
                // Note: We're passing an empty TypeIndex in here, but that's OK as
                // we only want to know if things are required
                !FieldArgument::from_input_value(arg, &TypeIndex::empty()).is_required()
            })
            .cloned()
            .collect()
    }
}

/// Extension trait for the schema Type type
pub trait TypeExt {
    fn to_graphql_string(&self) -> String;
    fn inner_name(&self) -> &str;
    fn is_required(&self) -> bool;
}

impl TypeExt for Type {
    fn to_graphql_string(&self) -> String {
        match self {
            Type::NamedType(name) => name.clone(),
            Type::ListType(inner) => format!("[{}]", inner.to_graphql_string()),
            Type::NonNullType(inner) => format!("{}!", inner.to_graphql_string()),
        }
    }

    fn inner_name(&self) -> &str {
        match self {
            Type::NamedType(s) => s,
            Type::ListType(inner) => inner.inner_name(),
            Type::NonNullType(inner) => inner.inner_name(),
        }
    }

    fn is_required(&self) -> bool {
        matches!(self, Type::NonNullType(_))
    }
}

pub trait ScalarTypeExt {
    fn is_builtin(&self) -> bool;
}

impl ScalarTypeExt for ScalarType {
    fn is_builtin(&self) -> bool {
        matches!(self.name.as_ref(), "String" | "Int" | "Boolean" | "ID")
    }
}<|MERGE_RESOLUTION|>--- conflicted
+++ resolved
@@ -37,24 +37,8 @@
 }
 
 pub(crate) fn parse_schema(schema: &str) -> Result<Document, SchemaLoadError> {
-<<<<<<< HEAD
-    let borrowed_schema = graphql_parser::schema::parse_schema::<String>(schema)?;
-    Ok(schema_into_static(borrowed_schema))
-}
-
-fn schema_into_static<'a>(
-    doc: graphql_parser::schema::Document<'a, String>,
-) -> graphql_parser::schema::Document<'static, String> {
-    // A workaround until https://github.com/graphql-rust/graphql-parser/pull/33 is
-    // merged upstream.
-
-    // A document that uses Strings for it's data should be safe to cast to 'static lifetime
-    // as there's nothing inside it to reference 'a anyway
-    unsafe { std::mem::transmute::<_, Document>(doc) }
-=======
     let borrowed_schema = graphql_parser::schema::parse_schema::<String>(&schema)?;
     Ok(borrowed_schema.into_static())
->>>>>>> 62eefc56
 }
 
 #[derive(Debug, PartialEq, Clone)]
