use darling::util::SpannedValue;

use crate::{type_validation::CheckMode, Errors};
use proc_macro2::Span;

#[derive(darling::FromDeriveInput)]
#[darling(attributes(cynic), supports(struct_named))]
pub struct FragmentDeriveInput {
    pub(super) ident: proc_macro2::Ident,
    pub(super) data: darling::ast::Data<(), FragmentDeriveField>,

    pub schema_path: SpannedValue<String>,
    pub query_module: SpannedValue<String>,

    #[darling(default)]
    pub graphql_type: Option<SpannedValue<String>>,
    #[darling(default)]
    pub argument_struct: Option<syn::Ident>,
}

impl FragmentDeriveInput {
    pub fn graphql_type_name(&self) -> String {
        String::from(
            &*(self
                .graphql_type
                .as_ref()
                .map(|val| val.clone())
                .unwrap_or(SpannedValue::from(self.ident.to_string()))),
        )
    }

    pub fn graphql_type_span(&self) -> Span {
        self.graphql_type
            .as_ref()
            .map(|val| val.span())
            .unwrap_or(self.ident.span())
    }

    pub fn validate(&self) -> Result<(), Errors> {
        let data_field_is_empty = matches!(self.data.clone(), darling::ast::Data::Struct(fields) if fields.fields.is_empty());
        if data_field_is_empty {
            return Err(syn::Error::new(
                self.ident.span(),
                format!(
                    "At least one field should be selected for `{}`.",
                    self.ident.to_string()
                ),
            )
            .into());
        }

        let errors = self
            .data
            .clone()
            .map_struct_fields(|field| field.validate().err())
            .take_struct()
            .unwrap()
            .into_iter()
            .flatten()
            .collect::<Errors>();

        if !errors.is_empty() {
            return Err(errors);
        }

        Ok(())
    }
}

#[derive(darling::FromField, Clone)]
#[darling(attributes(cynic), forward_attrs(arguments))]
pub struct FragmentDeriveField {
    pub(super) ident: Option<proc_macro2::Ident>,
    pub(super) ty: syn::Type,

    pub(super) attrs: Vec<syn::Attribute>,

    #[darling(default)]
    pub(super) flatten: bool,

    #[darling(default)]
    pub(super) recurse: Option<SpannedValue<u8>>,
}

impl FragmentDeriveField {
    pub fn validate(&self) -> Result<(), Errors> {
        if self.flatten && self.recurse.is_some() {
            return Err(syn::Error::new(
                self.recurse.as_ref().unwrap().span(),
                "A field can't be recurse if it's being flattened",
            )
            .into());
        }

        Ok(())
    }

    pub fn type_check_mode(&self) -> CheckMode {
        if self.flatten {
            CheckMode::Flattening
        } else if self.recurse.is_some() {
            CheckMode::Recursing
        } else {
            CheckMode::Normal
        }
    }
}

#[cfg(test)]
mod tests {
    use super::*;

    use assert_matches::assert_matches;
    use quote::format_ident;

    #[test]
    fn test_fragment_derive_validate_pass() {
        let input = FragmentDeriveInput {
            ident: format_ident!("TestInput"),
            data: darling::ast::Data::Struct(darling::ast::Fields {
                style: darling::ast::Style::Struct,
                fields: vec![
                    FragmentDeriveField {
                        ident: Some(format_ident!("field_one")),
                        ty: syn::parse_quote! { String },
                        attrs: vec![],
                        flatten: false,
                        recurse: None,
                    },
                    FragmentDeriveField {
                        ident: Some(format_ident!("field_two")),
                        ty: syn::parse_quote! { String },
                        attrs: vec![],
                        flatten: true,
                        recurse: None,
                    },
                    FragmentDeriveField {
                        ident: Some(format_ident!("field_three")),
                        ty: syn::parse_quote! { String },
                        attrs: vec![],
                        flatten: false,
                        recurse: Some(8.into()),
                    },
                ],
            }),
            schema_path: "abcd".to_string().into(),
            query_module: "abcd".to_string().into(),
            graphql_type: Some("abcd".to_string().into()),
            argument_struct: None,
        };

        assert_matches!(input.validate(), Ok(()));
    }

    #[test]
    fn test_fragment_derive_validate_fails() {
        let input = FragmentDeriveInput {
            ident: format_ident!("TestInput"),
            data: darling::ast::Data::Struct(darling::ast::Fields {
                style: darling::ast::Style::Struct,
                fields: vec![
                    FragmentDeriveField {
                        ident: Some(format_ident!("field_one")),
                        ty: syn::parse_quote! { String },
                        attrs: vec![],
                        flatten: false,
                        recurse: None,
                    },
                    FragmentDeriveField {
                        ident: Some(format_ident!("field_two")),
                        ty: syn::parse_quote! { String },
                        attrs: vec![],
                        flatten: true,
                        recurse: Some(8.into()),
                    },
                    FragmentDeriveField {
                        ident: Some(format_ident!("field_three")),
                        ty: syn::parse_quote! { String },
                        attrs: vec![],
                        flatten: true,
                        recurse: Some(8.into()),
                    },
                ],
            }),
            schema_path: "abcd".to_string().into(),
            query_module: "abcd".to_string().into(),
            graphql_type: Some("abcd".to_string().into()),
            argument_struct: None,
        };

        let errors = input.validate().unwrap_err();
        assert_eq!(errors.len(), 2);
    }

    #[test]
<<<<<<< HEAD
    fn test_fragment_derive_validate_pass_no_graphql_type() {
=======
    fn test_fragment_derive_validate_failed() {
>>>>>>> 429a7e04
        let input = FragmentDeriveInput {
            ident: format_ident!("TestInput"),
            data: darling::ast::Data::Struct(darling::ast::Fields {
                style: darling::ast::Style::Struct,
<<<<<<< HEAD
                fields: vec![
                    FragmentDeriveField {
                        ident: Some(format_ident!("field_one")),
                        ty: syn::parse_quote! { String },
                        attrs: vec![],
                        flatten: false,
                        recurse: None,
                    },
                    FragmentDeriveField {
                        ident: Some(format_ident!("field_two")),
                        ty: syn::parse_quote! { String },
                        attrs: vec![],
                        flatten: true,
                        recurse: None,
                    },
                    FragmentDeriveField {
                        ident: Some(format_ident!("field_three")),
                        ty: syn::parse_quote! { String },
                        attrs: vec![],
                        flatten: false,
                        recurse: Some(8.into()),
                    },
                ],
            }),
            schema_path: "abcd".to_string().into(),
            query_module: "abcd".to_string().into(),
            graphql_type: None,
            argument_struct: None,
        };

        assert_matches!(input.validate(), Ok(()));
=======
                fields: vec![],
            }),
            schema_path: "abcd".to_string().into(),
            query_module: "abcd".to_string().into(),
            graphql_type: "abcd".to_string().into(),
            argument_struct: None,
        };
        let errors = input.validate().unwrap_err();
        assert_eq!(
            errors.to_compile_errors().to_string(),
            r#"compile_error ! { "At least one field should be selected for `TestInput`." }"#
                .to_string()
        );
>>>>>>> 429a7e04
    }
}<|MERGE_RESOLUTION|>--- conflicted
+++ resolved
@@ -193,48 +193,11 @@
     }
 
     #[test]
-<<<<<<< HEAD
-    fn test_fragment_derive_validate_pass_no_graphql_type() {
-=======
     fn test_fragment_derive_validate_failed() {
->>>>>>> 429a7e04
-        let input = FragmentDeriveInput {
-            ident: format_ident!("TestInput"),
-            data: darling::ast::Data::Struct(darling::ast::Fields {
-                style: darling::ast::Style::Struct,
-<<<<<<< HEAD
-                fields: vec![
-                    FragmentDeriveField {
-                        ident: Some(format_ident!("field_one")),
-                        ty: syn::parse_quote! { String },
-                        attrs: vec![],
-                        flatten: false,
-                        recurse: None,
-                    },
-                    FragmentDeriveField {
-                        ident: Some(format_ident!("field_two")),
-                        ty: syn::parse_quote! { String },
-                        attrs: vec![],
-                        flatten: true,
-                        recurse: None,
-                    },
-                    FragmentDeriveField {
-                        ident: Some(format_ident!("field_three")),
-                        ty: syn::parse_quote! { String },
-                        attrs: vec![],
-                        flatten: false,
-                        recurse: Some(8.into()),
-                    },
-                ],
-            }),
-            schema_path: "abcd".to_string().into(),
-            query_module: "abcd".to_string().into(),
-            graphql_type: None,
-            argument_struct: None,
-        };
-
-        assert_matches!(input.validate(), Ok(()));
-=======
+        let input = FragmentDeriveInput {
+            ident: format_ident!("TestInput"),
+            data: darling::ast::Data::Struct(darling::ast::Fields {
+                style: darling::ast::Style::Struct,
                 fields: vec![],
             }),
             schema_path: "abcd".to_string().into(),
@@ -248,6 +211,44 @@
             r#"compile_error ! { "At least one field should be selected for `TestInput`." }"#
                 .to_string()
         );
->>>>>>> 429a7e04
+    }
+
+    #[test]
+    fn test_fragment_derive_validate_pass_no_graphql_type() {
+        let input = FragmentDeriveInput {
+            ident: format_ident!("TestInput"),
+            data: darling::ast::Data::Struct(darling::ast::Fields {
+                style: darling::ast::Style::Struct,
+                fields: vec![
+                    FragmentDeriveField {
+                        ident: Some(format_ident!("field_one")),
+                        ty: syn::parse_quote! { String },
+                        attrs: vec![],
+                        flatten: false,
+                        recurse: None,
+                    },
+                    FragmentDeriveField {
+                        ident: Some(format_ident!("field_two")),
+                        ty: syn::parse_quote! { String },
+                        attrs: vec![],
+                        flatten: true,
+                        recurse: None,
+                    },
+                    FragmentDeriveField {
+                        ident: Some(format_ident!("field_three")),
+                        ty: syn::parse_quote! { String },
+                        attrs: vec![],
+                        flatten: false,
+                        recurse: Some(8.into()),
+                    },
+                ],
+            }),
+            schema_path: "abcd".to_string().into(),
+            query_module: "abcd".to_string().into(),
+            graphql_type: None,
+            argument_struct: None,
+        };
+
+        assert_matches!(input.validate(), Ok(()));
     }
 }