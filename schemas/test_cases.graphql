--- conflicted
+++ resolved
@@ -51,15 +51,13 @@
   states: [States]
 }
 
-<<<<<<< HEAD
 # Specifically including these here to make sure we can handle that
 directive @skip(if: Boolean!) on FIELD | FRAGMENT_SPREAD | INLINE_FRAGMENT
 directive @include(if: Boolean!) on FIELD | FRAGMENT_SPREAD | INLINE_FRAGMENT
-=======
+
 type FieldNameClashes {
   str: String
   bool: Boolean
   i32: Int
   u32: Int
-}
->>>>>>> 448904c7
+}