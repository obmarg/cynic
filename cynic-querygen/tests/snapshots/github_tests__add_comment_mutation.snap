--- conflicted
+++ resolved
@@ -2,10 +2,6 @@
 source: cynic-querygen/tests/github-tests.rs
 assertion_line: 25
 expression: "document_to_fragment_structs(query, schema,\n        &QueryGenOptions::default()).expect(\"QueryGen Failed\")"
-<<<<<<< HEAD
-=======
-
->>>>>>> e8f13816
 ---
 #[cynic::schema_for_derives(
     file = r#"schema.graphql"#,
