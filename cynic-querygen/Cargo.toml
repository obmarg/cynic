--- conflicted
+++ resolved
@@ -11,22 +11,15 @@
 # See more keys and their definitions at https://doc.rust-lang.org/cargo/reference/manifest.html
 
 [dependencies]
-<<<<<<< HEAD
 Inflector = { version = "0.11.4", default-features = false }
-graphql-parser = "0.3"
+# graphql-parser = { git = "https://github.com/Yatekii/graphql-parser" }
+graphql-parser = { path = "../../graphql-parser" }
 rust_decimal = "1.17"
 thiserror = "1.0.30"
 uuid = { version = "0.8", features = ["v4"] }
 once_cell = "1.8"
-=======
-Inflector = "0.11.4"
-graphql-parser = { git = "https://github.com/Yatekii/graphql-parser" }
-rust_decimal = "1.9"
-thiserror = "1.0.13"
-uuid = { version = "0.8", features = ["v4"] }
 quote = "1.0.9"
 proc-macro2 = "1.0.27"
->>>>>>> 62eefc56
 
 [dev-dependencies]
 assert_matches = "1.4"
