--- conflicted
+++ resolved
@@ -11,18 +11,16 @@
 
 ## Unreleased - xxxx-xx-xx
 
-<<<<<<< HEAD
-### Bug Fixes
-
-- `InputObject` now serializes fields in a stable order.
-=======
 ### New Features
 
 - Cynic now supports GraphQL field aliases.  These can be requested, but will
   also automatically be added to queries if any QueryFragment requests the same
   field twice.
 - The generator also now supports field aliases.
->>>>>>> 903cfce9
+
+### Bug Fixes
+
+- `InputObject` now serializes fields in a stable order.
 
 ## v0.14.0 - 2021-06-06
 
