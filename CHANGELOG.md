--- conflicted
+++ resolved
@@ -9,17 +9,15 @@
 
 ## Unreleased - xxxx-xx-xx
 
-<<<<<<< HEAD
+### New Features
+
+- The `Enum` derive now supports fallback variants
+- Added `Operation::new` to allow `Operation` to be used in tests.
+
 ### Removed
 
 - Removed the deprecated `FragmentArguments` derive.
 - Removed the deprecated `arugment_struct` attribute.
-=======
-### New Features
-
-- The `Enum` derive now supports fallback variants
-- Added `Operation::new` to allow `Operation` to be used in tests.
->>>>>>> 1ed665c6
 
 ## v3.0.0-beta.3 - 2023-05-13
 
