--- conflicted
+++ resolved
@@ -13,13 +13,10 @@
 
 ### Bug Fixes
 
-<<<<<<< HEAD
+- Optional InputObject arguments can now be provided by reference.  Previously
+  this required a clone.
 - The generator no longer tries (and fails) to run queries when it has no URL
   to work with.
-=======
-- Optional InputObject arguments can now be provided by reference.  Previously
-  this required a clone.
->>>>>>> 42456394
 
 ## v0.11.0 - 2020-12-31
 
