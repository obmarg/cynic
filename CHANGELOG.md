--- conflicted
+++ resolved
@@ -11,17 +11,15 @@
 
 ## Unreleased - xxxx-xx-xx
 
-<<<<<<< HEAD
+### Breaking Changes
+
+- Integer fields are now i32 rather than i64 inline with the GraphQL spec.  If
+  larger integers are required a custom scalar should be used.
+
 ### New Features
 
 - querygen-web now incorporates graphiql & graphiql explorer, to make testing &
   building queries easier.
-=======
-### Breaking Changes
-
-- Integer fields are now i32 rather than i64 inline with the GraphQL spec.  If
-  larger integers are required a custom scalar should be used.
->>>>>>> 09febdad
 
 ### Bug Fixes
 
