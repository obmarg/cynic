# Changelog

All notable changes to this project will be documented in this file.

The format is roughly based on [Keep a
Changelog](http://keepachangelog.com/en/1.0.0/).

This project intends to inhere to [Semantic
Versioning](http://semver.org/spec/v2.0.0.html), but has not yet reached 1.0 so
all APIs might be changed.

## Unreleased - xxxx-xx-xx

### Breaking Changes

- `QueryFragment::fragment` now accepts a `FragmentContext` rather than
  arguments. This can be constructed with `FragmentContext::new` if you have
  arguments or `FragmentContext::empty` if not. This change was neccesary to
  support recursive queries.
- GraphQL fields with names that match rust keywords will no longer be
  postfixed with a `_` - you should now use a raw identifier (or rename) for
  these fields.
- Derived `Enums` now default to `rename_all = "SCREAMING_SNAKE_CASE"` if not
  provided. To revert to the old behaviour you should explicitly provide "None"
- Derived `InputObjects` now default to `rename_all = "camelCase" if not
  provided. To revert to the old behaviour you should explicitly provide "None"
- Removed the `kebab-case` & `SCREAMING-KEBAB-CASE` rename_all rules - fairly
  sure kebab case is not valid in GraphQL so this shouldn't affect much.

### New Features

- Cynic now supports recursive queries via the `#[cynic(recurse="N")]`
  attribute on fields that recurse.
- The generator now understands query fragments, spreads and inline fragment
  spreads. Inline fragments for interface/union types are not yet supported.
- Interfaces can be queried via `#[derive(InlineFragments)]` on an enum.
- Added support for using chrono::NaiveDate as scalars. The decode/encode
  functions will convert to/from dates in the ISO 8601 format, that is
  `YYYY-MM-DD`

### Bug Fixes

- The generator (and therefore the generator tests) should now work when run on
  windows.
- Paths output as part of generator are now all raw strings, so should support
  windows path separators.
- The generator now correctly wraps literal ID parameters with `cynic::Id::New`
- Cynic derives (and cynic itself) no longer emit clippy warnings (on 1.48 at least)
- We now support raw identifiers in QueryFragment derives, useful for fields
  named `type` or similar.
- The generator now correctly renames InputObject fields & Enum variants if the
  default `rename_all` doesn't work for them.
- The `InputObject` derive no longer looks up scalars inside `query_dsl` (which
  required them to be `pub use`d in `query_dsl`).
- The generator is now context aware with argument values, and does a better job
  of figuring out whether to clone or take by reference.

### Changes

- The generator is now a lot more thorough, it:
  - Deduplicates generated types
  - Supports multiple queries, sharing structs between all the generated queries
    as appropriate.
  - Generates unique names for each struct it creates, even when faced with
    different structs targetting the same type.
  - Generates partial InputObjects when faced with literals with missing fields
    (previously it would generate all fields even when unused)
  - Correctly generates different argument structs if a single type with
    arguments is used in multiple queries. Though the correct IntoArgument impl
    is not yet generated.
- The generator now generates scalars with public fields
- The generator now derives `Clone` on scalars as certain positions they can
  appear in require cloning
- The generator now outputs correct Rust code when faced with queries that rely
  on list coercion.
<<<<<<< HEAD
- Improved the docs for attributes in the book
=======
- "rename_all" attribute is no longer case sensitive.
>>>>>>> df9e9264

## v0.10.1 - 2020-11-04

## Bug Fixes

- Implemented SerializableArgument for the various scalars in the
  `integrations` folder. This was preventing them actually being used as
  scalars in input contexts.

## v0.10.0 - 2020-10-11

### Breaking Changes

- `QueryFragment::fragment` and `InlineFragment::fragments` now accept their
  Argument parameters by reference.
- `define_into_argument_for_scalar` has been renamed to
  `impl_into_argument_for_options`
- There's no longer a blanket impl of `SerializableArgument` for any `Scalar`.
  `SerializableArgument` now needs to be implemented on each `Scalar`. There's
  a `impl_serializable_argument_for_scalar` macro that does this. The `Scalar`
  derive automatically calls this macro, so this is only a change if you have a
  custom `Scalar`
- The `IntoArgument` trait now has an `Output` associated type that is used for
  the return value of `IntoArgument::into_argument`
- The `InputObject` derive no longer complains if you omit optional fields.
  The old behaviour can be brought back by attaching a `require_all_fields`
  annotation to the InputObject.
- SerializeError now requires Send + Sync on it's boxed value.

### New Features

- The `bson` feature, which allows to use ObjectId in schemas, added.
- The `uuid` feature, which allows to use Uuid in schemas, added.
- The `url` feature, which allows to use Url in schemas, added.
- `InputObject`s may now contain fields inside a `Box`. This allows for
  recursive `InputObject` types.
- The `surf` feature enables integration with the `surf` HTTP client, so users
  don't have to write it themselves.
- The `reqwest` & `reqwest-blocking` features, which add support for the
  `reqwest` HTTP client.
- Optional fields on an InputObject may now be annotated with
  `skip_serializing_if="path"`, similar to serde. This allows users to omit
  fields from InputObjects under certain circumstances.
- All optional fields of the GraphQLError type are now modeled according to the
  spec, including the `extensions` field, which is expressed as an
  `Option<serde_json::Value>`.

### Changes

- A `SerializableArgument` no longer needs to be `'static + Send`.
- `FragmentArguments` & `InputObject`s no longer need to be `Clone`.

## v0.9.0 - 2020-09-11

### Breaking Changes

- InputObject no longer has a serialize method - this is now handled by a
  SerializableArgument impl instead, which is generated by the InputObject
  derive.
- `Query` has been renamed to `Operation` to make it clear it's used for both
  queries & mutations.
- `Query::new` is now `Operation::query`

### New Features

- InputObjects can now be derived and will be generated by querygen.
- Querygen output is now tested more thoroughly - should be less changes
  required by users just to get it to compile.
- Cynic now supports running & generating code for mutations.

### Removed Features

- Removed the `optimised_query_modules` feature from codegen, as it invovled
  more code than it was worth to keep it around. Functionally this should make
  no difference, though it may change performance characteristics of compiling
  cynic code. Didn't seem to make a significant difference when I was using it
  though.

### Bug Fixes

- Fixed a compile issue in the generated `query_dsl` for schemas with fields
  with > 1 required argument.
- Fixed an issue that required users to add `serde_json` to their dependencies.
  We now re-export it as `cynic::serde_json` and use that in our derive output.
- querygen now adds `rename_all="SCREAMING_SNAKE_CASE"` to Enums by default -
  the GQL convention is to have them in this format and querygen was already
  doing the transformation into the `PascalCase` rust usually uses so this
  should make things more likely to work by default.
- Removed fontawesome from the querygen HTML. Think I added this along with
  bulma but it's not being used, and adds 400kb to the payload.
- Fixed a bug where querygen would not snake case field names when generating
  `QueryFragment`s.
- querygen will now take references to arguments rather than ownership (which
  didn't work for most non-enum types).
- Fixed an issue where querygen was adding ID literals as Strings in arguments,
  rather than IDs.

## v0.8.0 - 2020-08-16

### Breaking Changes

- Integer fields are now i32 rather than i64 inline with the GraphQL spec. If
  larger integers are required a custom scalar should be used.
- The `cynic_arguments` attribute for passing arguments to GraphQL fields is
  now named `arguments`

### New Features

- querygen-web now incorporates graphiql & graphiql explorer, to make testing &
  building queries easier.
- querygen now supports bare selection sets, they're assumed to be queries.
  Quite easy to create these in GraphiQL/GraphqlExplorer, and they work for
  queries so seemed important.
- Arguments are now converted using the `IntoArgument<T>` trait - default
  conversions are provided for `Option` and reference types, so users don't
  always have to wrap Options in `Some` or explicitly clone their arguments.
- As a result of the above, cynic will no longer stop compiling when a schema
  changes a required argument to optional.

### Bug Fixes

- Fixed an issue with cynic-querygen where it guessed the name for the root of
  a query and crashed out if it was wrong (which was often).
- Fixed an issue where querygen would fail if given a query with a hardcoded
  enum value (#33)
- Integers are now i32 rather than i64, inline with the GraphQL spec. If
  larger integers are required a custom scalar should be used.
- Querygen now puts `argument_struct` attrs on types that have arguments rather
  than just types that have children with arguments. (#37)
- Fixed an issue where querygen would use the name of the query as the
  `graphql_type` on the root struct of named queries.
- Fixed a bunch of broken links in the book.

## v0.7.0 - 2020-06-23

### Breaking Changes

- `SerializableArgument`s are now required to be `Send`. Found this was
  required for using cynic in an async context. May revisit at some point to
  see if it's 100% required.

## v0.6.0 - 2020-06-17

### New Features

- `cynic::Id` now derives PartialEq, Hash & Eq
- Added `cynic::Id::new` function

### Bug Fixes

- Using a `query_module` should no longer cause errors on an individual derive
  to be attributed to the `query_module` span - the error information should
  now be associated with the derive it originated from.
- Fixed some dead code warnings in the selection builders output by query DSL

## v0.5.0 - 2020-06-14

### Breaking Changes

- `Query::body` no longer exists, the `Query` itself is now directly
  serializable, and exposes the `query` type itself. Errors that were
  previously exposed by `Query::body()` will now be surfaced when serializing a
  Query.
- `Argument::new` has been updated to take a `SerialiableArgument` itself.
- Removed `selection_set::Error`.
- `SerializableArgument::serialize` & `Scalar::encode` now return
  `Box<std::error::Error>` errors rather than `()`

### Bug Fixes

- `cynic-codegen` will now build with the rustfmt feature disabled.
- Removed some unwraps that I lazily put in and forgot to remove.

## v0.4.0 - 2020-06-12

### Breaking Changes

- `schema_path` parameters are now relative to `CARGO_MANFIEST_DIR` rather than
  the current working directory. This fixes an issue with cargo workspace
  projects where doc-tests would be relative to the sub-crate but cargo builds
  were relative to the workspace root. For projects not using workspaces this
  will probably make no difference
- The `query_dsl` has been reworked. Before each field with arguments had one
  or two structs: one for optional arguments & one for required arguments, and
  these were passed to the selector function before the selection set argument.
  Now each selector function takes the required arguments, and then returns a
  struct that follows the builder pattern to allow for optional arguments to be
  added. This fixes a few issues and is a bit more ergonomic.

### Bug Fixes

- Fixed a bug where any type used as an optional argument needed to implement
  Default. This was fixed by the `query_dsl` rework.
- Fixed a bug where optional arguments that were enums or interfaces had to be
  provided or type inference problems occurred. This was also fixed by the
  `query_dsl` rework.

## v0.3.0 - 2020-06-12

### New Features

- Added chrono::DateTime scalar support behind a chrono feature flag.
- The `cynic::selection_set` module and all it's contents are now documented.
- `QueryBody` now exposes it's arguments & query fields for greater flexibility
  (and use in snapshot testing etc.)

### Bug Fixes

- Generated `query_dsl` now disables unused import warnings where appropriate.
- Exposed `Id::inner` & `Id::into_inner` functions - these were meant to be
  public but were not
- Cleaned up a ton of compiler warnings - mostly unused imports and a few unused
  variables
- `query_dsl` adds `allow(dead_code)` annotations so we don't get tons of dead
  code warnings when we're not exercising an entire schema.
- `query_dsl` no longer creates mutable `Vec` for fields without arguments -
  this was leading to tons of "doesn't need to be mutable" warnings.
- `ID` fields are now correctly given the `cynic::Id` type in `query_dsl` - previously
  they were being forced to String.
- `cynic::Id` is now a `cynic::Scalar`
- Fixed an issue in `derive(QueryFragment)` where Enums inside lists would not be
  treated as Enums.
- `DecodeError` now implements `std::error::Error`

## v0.2.0 - 2016-06-11

### Breaking Changes

- The generated `query_dsl` no longer contains generated enums - users should
  provide their own enums and `derive(cynic::Enum)` on them. Cynic querygen
  can be used to help with this.
- The generated `query_dsl` no longer contains generated input objects - users
  should provide their own structs and `impl cynic::InputObject` on them. A
  derive for this should be coming in the future.

### New Features

- Union types can be queried via `#[derive(InlineFragments)]` on an enum.
- Schemas that use interfaces are now supported, though interfaces are not
  yet queryable.
- `#[derive(QueryFragment)]` now explicitly checks for required/list type
  mismatches & other easy mistakes, and warns the user appropriately.
- Added an `output_query_dsl` function suitable for running inside build.rs
- Added a flatten option at the field level. When present this will flatten
  nested options & vectors into the provided type. Used to handle the common
  case in GQL where someone has defined an optional list of optionals. This is
  a pain in Rust, since the same thing can usually be represented by a
  non-optional list of non-optionals.
- Added a cynic-querygen for generating QueryFragment structs from a graphql
  schema & query. This currently has a WIP web interface and a WIP CLI, though
  neither of them are particularly user friendly at this point.
- Added a `cynic::query_module` attribute macro that can be applied to modules
  containing QueryFragments & InlineFragments. When this attribute is present
  the derive will be done for all QueryFragments & InlineFragments contained
  within. This allows users to omit some of the parameters these derives
  usually require, as the `query_module` attribute provides them and fills them
  in. These modules may be expanded in the future to provide more
  "intelligent" features.
- Added support for mapN up to N = 50, therefore adding support for GraphQL
  objects with up to 50 fields.
- Added new `cynic::Enum` derive that matches up a Rust enum with a GraphQL enum.
  `cynic-querygen` will automatically provide enums using this derive when a
  query includes an enum.
- Added `SelectionSet::and_then` for chaining decode operations on selection sets.
- Added `cynic::Scalar` derive for newtype structs so that users can easily
  define their own scalars. Also added support for this to cynic-querygen
- Added `cynic::Id` type to handle Ids in queries.
- Added `cynic::InputObject` trait to allow the `query_dsl` to handle
  InputObjects generically.

### Changed

- Split the procedural macros out into their own cynic-proc-macros crate.
  cynic-codegen now exists as a re-usable library for programatically
  doing the codegen.
- The IntoArguments trait is now named FromArguments and has had it's
  parameters switched up.
- Added a StarWars API example

### Bug Fixes

- Now supports schemas that define their root query types. Before we just
  assumed there was a type called query.
- Fixed a few things that stop the examples in the documentation from
  compiling.
- Fixed all the tests
- We now use the correct case for non built-in scalar types
- Fixed an issue that prevented propagation of argument structs into inner
  QueryFragments

## v0.1.2 - 2020-02-04

- No changes

## v0.1.1 - 2020-02-04

- Some tweaks to the documentation.

## v0.1.0 - 2020-02-03

- Initial release<|MERGE_RESOLUTION|>--- conflicted
+++ resolved
@@ -73,11 +73,8 @@
   appear in require cloning
 - The generator now outputs correct Rust code when faced with queries that rely
   on list coercion.
-<<<<<<< HEAD
+- "rename_all" attribute is no longer case sensitive.
 - Improved the docs for attributes in the book
-=======
-- "rename_all" attribute is no longer case sensitive.
->>>>>>> df9e9264
 
 ## v0.10.1 - 2020-11-04
 
