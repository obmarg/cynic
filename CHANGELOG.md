--- conflicted
+++ resolved
@@ -9,15 +9,10 @@
 
 ## Unreleased - xxxx-xx-xx
 
-<<<<<<< HEAD
-### New Features
-
+### New Features
+
+- The `Enum` derive now supports fallback variants
 - Added `Operation::new` to allow `Operation` to be used in tests.
-=======
-### New Features 
-
-- The `Enum` derive now supports fallback variants
->>>>>>> f2f8f2c9
 
 ## v3.0.0-beta.3 - 2023-05-13
 
