--- conflicted
+++ resolved
@@ -11,12 +11,11 @@
 
 ## Unreleased - xxxx-xx-xx
 
-<<<<<<< HEAD
 ### New Features
 
 - You can now `spread` a `QueryFragment` into another `QueryFragment` with the
   `#[cynic(spread)]` field attribute.
-=======
+
 ## v0.13.2 - 2021-05-16
 
 This release is only of the `cynic` crate - other crates remain at 0.13.1
@@ -26,7 +25,6 @@
 - This fixes a problem with JSON decoding that made it extremely inefficient
   (particularly on larger responses).  In my benchmarking this improves
   decoding performance 10x.
->>>>>>> 7b76250c
 
 ## v0.13.1 - 2021-04-26
 
