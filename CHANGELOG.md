# Changelog

All notable changes to this project will be documented in this file.

The format is roughly based on [Keep a
Changelog](http://keepachangelog.com/en/1.0.0/).

This project intends to inhere to [Semantic
Versioning](http://semver.org/spec/v2.0.0.html), but has not yet reached 1.0 so
all APIs might be changed.

## Unreleased - xxxx-xx-xx

### Bug Fixes

- Optional InputObject arguments can now be provided by reference.  Previously
  this required a clone.
<<<<<<< HEAD
- Makes sure docs.rs builds documentation for the HTTP client code.
=======
- The generator no longer panics if it can't find the root type of a schema.
- The generator no longer tries (and fails) to run queries when it has no URL
  to work with.
>>>>>>> feaa70d4

## v0.11.0 - 2020-12-31

### Breaking Changes

- `QueryFragment::fragment` now accepts a `FragmentContext` rather than
  arguments. This change was neccesary to support recursive queries.
- It is no longer recommended to use `QueryFragment::fragment` directly -
  instead an Operation should be constructed with `QueryBuilder::build` or
  `MutationBuilder::build`.  Note that these return an `Operation` so you no
  longer need to construct one manually.
- GraphQL fields with names that match rust keywords will no longer be
  postfixed with a `_` - you should now use a raw identifier (or rename) for
  these fields.
- Derived `Enums` now default to `rename_all = "SCREAMING_SNAKE_CASE"` if not
  provided. To revert to the old behaviour you should explicitly provide "None"
- Derived `InputObjects` now default to `rename_all = "camelCase"` if not
  provided. To revert to the old behaviour you should explicitly provide
  `rename_all = "None"`
- Removed the `kebab-case` & `SCREAMING-KEBAB-CASE` `rename_all` rules - fairly
  sure kebab case is not valid in GraphQL so this shouldn't affect much.

### New Features

- Cynic now supports recursive queries via the `#[cynic(recurse="N")]`
  attribute on fields that recurse.
- The generator now understands query fragments, spreads and inline fragment
  spreads. Inline fragments for interface/union types are not yet supported.
- Interfaces can be queried via `#[derive(InlineFragments)]` on an enum.
- Added support for using chrono::NaiveDate as scalars. The decode/encode
  functions will convert to/from dates in the ISO 8601 format, that is
  `YYYY-MM-DD`
- Added `QueryBuilder` & `MutationBuilder` traits for constructing Operations
  from QueryFragments.

### Bug Fixes

- The generator (and therefore the generator tests) should now work when run on
  windows.
- Paths output as part of generator are now all raw strings, so should support
  windows path separators.
- The generator now correctly wraps literal ID parameters with `cynic::Id::New`
- Cynic derives (and cynic itself) no longer emit clippy warnings (on 1.48 at least)
- We now support raw identifiers in QueryFragment derives, useful for fields
  named `type` or similar.
- The generator now correctly renames InputObject fields & Enum variants if the
  default `rename_all` doesn't work for them.
- The `InputObject` derive no longer looks up scalars inside `query_dsl` (which
  required them to be `pub use`d in `query_dsl`).
- The generator is now context aware with argument values, and does a better job
  of figuring out whether to clone or take by reference.

### Changes

- The generator is now a lot more thorough, it:
  - Deduplicates generated types
  - Supports multiple queries, sharing structs between all the generated queries
    as appropriate.
  - Generates unique names for each struct it creates, even when faced with
    different structs targetting the same type.
  - Generates partial InputObjects when faced with literals with missing fields
    (previously it would generate all fields even when unused)
  - Correctly generates different argument structs if a single type with
    arguments is used in multiple queries. Though the correct IntoArgument impl
    is not yet generated.
- The generator now generates scalars with public fields
- The generator now derives `Clone` on scalars as certain positions they can
  appear in require cloning
- The generator now outputs correct Rust code when faced with queries that rely
  on list coercion.
- `rename_all` attribute is no longer case sensitive.
- Improved the docs for attributes in the book

## v0.10.1 - 2020-11-04

## Bug Fixes

- Implemented SerializableArgument for the various scalars in the
  `integrations` folder. This was preventing them actually being used as
  scalars in input contexts.

## v0.10.0 - 2020-10-11

### Breaking Changes

- `QueryFragment::fragment` and `InlineFragment::fragments` now accept their
  Argument parameters by reference.
- `define_into_argument_for_scalar` has been renamed to
  `impl_into_argument_for_options`
- There's no longer a blanket impl of `SerializableArgument` for any `Scalar`.
  `SerializableArgument` now needs to be implemented on each `Scalar`. There's
  a `impl_serializable_argument_for_scalar` macro that does this. The `Scalar`
  derive automatically calls this macro, so this is only a change if you have a
  custom `Scalar`
- The `IntoArgument` trait now has an `Output` associated type that is used for
  the return value of `IntoArgument::into_argument`
- The `InputObject` derive no longer complains if you omit optional fields.
  The old behaviour can be brought back by attaching a `require_all_fields`
  annotation to the InputObject.
- SerializeError now requires Send + Sync on it's boxed value.

### New Features

- The `bson` feature, which allows to use ObjectId in schemas, added.
- The `uuid` feature, which allows to use Uuid in schemas, added.
- The `url` feature, which allows to use Url in schemas, added.
- `InputObject`s may now contain fields inside a `Box`. This allows for
  recursive `InputObject` types.
- The `surf` feature enables integration with the `surf` HTTP client, so users
  don't have to write it themselves.
- The `reqwest` & `reqwest-blocking` features, which add support for the
  `reqwest` HTTP client.
- Optional fields on an InputObject may now be annotated with
  `skip_serializing_if="path"`, similar to serde. This allows users to omit
  fields from InputObjects under certain circumstances.
- All optional fields of the GraphQLError type are now modeled according to the
  spec, including the `extensions` field, which is expressed as an
  `Option<serde_json::Value>`.

### Changes

- A `SerializableArgument` no longer needs to be `'static + Send`.
- `FragmentArguments` & `InputObject`s no longer need to be `Clone`.

## v0.9.0 - 2020-09-11

### Breaking Changes

- InputObject no longer has a serialize method - this is now handled by a
  SerializableArgument impl instead, which is generated by the InputObject
  derive.
- `Query` has been renamed to `Operation` to make it clear it's used for both
  queries & mutations.
- `Query::new` is now `Operation::query`

### New Features

- InputObjects can now be derived and will be generated by querygen.
- Querygen output is now tested more thoroughly - should be less changes
  required by users just to get it to compile.
- Cynic now supports running & generating code for mutations.

### Removed Features

- Removed the `optimised_query_modules` feature from codegen, as it invovled
  more code than it was worth to keep it around. Functionally this should make
  no difference, though it may change performance characteristics of compiling
  cynic code. Didn't seem to make a significant difference when I was using it
  though.

### Bug Fixes

- Fixed a compile issue in the generated `query_dsl` for schemas with fields
  with > 1 required argument.
- Fixed an issue that required users to add `serde_json` to their dependencies.
  We now re-export it as `cynic::serde_json` and use that in our derive output.
- querygen now adds `rename_all="SCREAMING_SNAKE_CASE"` to Enums by default -
  the GQL convention is to have them in this format and querygen was already
  doing the transformation into the `PascalCase` rust usually uses so this
  should make things more likely to work by default.
- Removed fontawesome from the querygen HTML. Think I added this along with
  bulma but it's not being used, and adds 400kb to the payload.
- Fixed a bug where querygen would not snake case field names when generating
  `QueryFragment`s.
- querygen will now take references to arguments rather than ownership (which
  didn't work for most non-enum types).
- Fixed an issue where querygen was adding ID literals as Strings in arguments,
  rather than IDs.

## v0.8.0 - 2020-08-16

### Breaking Changes

- Integer fields are now i32 rather than i64 inline with the GraphQL spec. If
  larger integers are required a custom scalar should be used.
- The `cynic_arguments` attribute for passing arguments to GraphQL fields is
  now named `arguments`

### New Features

- querygen-web now incorporates graphiql & graphiql explorer, to make testing &
  building queries easier.
- querygen now supports bare selection sets, they're assumed to be queries.
  Quite easy to create these in GraphiQL/GraphqlExplorer, and they work for
  queries so seemed important.
- Arguments are now converted using the `IntoArgument<T>` trait - default
  conversions are provided for `Option` and reference types, so users don't
  always have to wrap Options in `Some` or explicitly clone their arguments.
- As a result of the above, cynic will no longer stop compiling when a schema
  changes a required argument to optional.

### Bug Fixes

- Fixed an issue with cynic-querygen where it guessed the name for the root of
  a query and crashed out if it was wrong (which was often).
- Fixed an issue where querygen would fail if given a query with a hardcoded
  enum value (#33)
- Integers are now i32 rather than i64, inline with the GraphQL spec. If
  larger integers are required a custom scalar should be used.
- Querygen now puts `argument_struct` attrs on types that have arguments rather
  than just types that have children with arguments. (#37)
- Fixed an issue where querygen would use the name of the query as the
  `graphql_type` on the root struct of named queries.
- Fixed a bunch of broken links in the book.

## v0.7.0 - 2020-06-23

### Breaking Changes

- `SerializableArgument`s are now required to be `Send`. Found this was
  required for using cynic in an async context. May revisit at some point to
  see if it's 100% required.

## v0.6.0 - 2020-06-17

### New Features

- `cynic::Id` now derives PartialEq, Hash & Eq
- Added `cynic::Id::new` function

### Bug Fixes

- Using a `query_module` should no longer cause errors on an individual derive
  to be attributed to the `query_module` span - the error information should
  now be associated with the derive it originated from.
- Fixed some dead code warnings in the selection builders output by query DSL

## v0.5.0 - 2020-06-14

### Breaking Changes

- `Query::body` no longer exists, the `Query` itself is now directly
  serializable, and exposes the `query` type itself. Errors that were
  previously exposed by `Query::body()` will now be surfaced when serializing a
  Query.
- `Argument::new` has been updated to take a `SerialiableArgument` itself.
- Removed `selection_set::Error`.
- `SerializableArgument::serialize` & `Scalar::encode` now return
  `Box<std::error::Error>` errors rather than `()`

### Bug Fixes

- `cynic-codegen` will now build with the rustfmt feature disabled.
- Removed some unwraps that I lazily put in and forgot to remove.

## v0.4.0 - 2020-06-12

### Breaking Changes

- `schema_path` parameters are now relative to `CARGO_MANFIEST_DIR` rather than
  the current working directory. This fixes an issue with cargo workspace
  projects where doc-tests would be relative to the sub-crate but cargo builds
  were relative to the workspace root. For projects not using workspaces this
  will probably make no difference
- The `query_dsl` has been reworked. Before each field with arguments had one
  or two structs: one for optional arguments & one for required arguments, and
  these were passed to the selector function before the selection set argument.
  Now each selector function takes the required arguments, and then returns a
  struct that follows the builder pattern to allow for optional arguments to be
  added. This fixes a few issues and is a bit more ergonomic.

### Bug Fixes

- Fixed a bug where any type used as an optional argument needed to implement
  Default. This was fixed by the `query_dsl` rework.
- Fixed a bug where optional arguments that were enums or interfaces had to be
  provided or type inference problems occurred. This was also fixed by the
  `query_dsl` rework.

## v0.3.0 - 2020-06-12

### New Features

- Added chrono::DateTime scalar support behind a chrono feature flag.
- The `cynic::selection_set` module and all it's contents are now documented.
- `QueryBody` now exposes it's arguments & query fields for greater flexibility
  (and use in snapshot testing etc.)

### Bug Fixes

- Generated `query_dsl` now disables unused import warnings where appropriate.
- Exposed `Id::inner` & `Id::into_inner` functions - these were meant to be
  public but were not
- Cleaned up a ton of compiler warnings - mostly unused imports and a few unused
  variables
- `query_dsl` adds `allow(dead_code)` annotations so we don't get tons of dead
  code warnings when we're not exercising an entire schema.
- `query_dsl` no longer creates mutable `Vec` for fields without arguments -
  this was leading to tons of "doesn't need to be mutable" warnings.
- `ID` fields are now correctly given the `cynic::Id` type in `query_dsl` - previously
  they were being forced to String.
- `cynic::Id` is now a `cynic::Scalar`
- Fixed an issue in `derive(QueryFragment)` where Enums inside lists would not be
  treated as Enums.
- `DecodeError` now implements `std::error::Error`

## v0.2.0 - 2016-06-11

### Breaking Changes

- The generated `query_dsl` no longer contains generated enums - users should
  provide their own enums and `derive(cynic::Enum)` on them. Cynic querygen
  can be used to help with this.
- The generated `query_dsl` no longer contains generated input objects - users
  should provide their own structs and `impl cynic::InputObject` on them. A
  derive for this should be coming in the future.

### New Features

- Union types can be queried via `#[derive(InlineFragments)]` on an enum.
- Schemas that use interfaces are now supported, though interfaces are not
  yet queryable.
- `#[derive(QueryFragment)]` now explicitly checks for required/list type
  mismatches & other easy mistakes, and warns the user appropriately.
- Added an `output_query_dsl` function suitable for running inside build.rs
- Added a flatten option at the field level. When present this will flatten
  nested options & vectors into the provided type. Used to handle the common
  case in GQL where someone has defined an optional list of optionals. This is
  a pain in Rust, since the same thing can usually be represented by a
  non-optional list of non-optionals.
- Added a cynic-querygen for generating QueryFragment structs from a graphql
  schema & query. This currently has a WIP web interface and a WIP CLI, though
  neither of them are particularly user friendly at this point.
- Added a `cynic::query_module` attribute macro that can be applied to modules
  containing QueryFragments & InlineFragments. When this attribute is present
  the derive will be done for all QueryFragments & InlineFragments contained
  within. This allows users to omit some of the parameters these derives
  usually require, as the `query_module` attribute provides them and fills them
  in. These modules may be expanded in the future to provide more
  "intelligent" features.
- Added support for mapN up to N = 50, therefore adding support for GraphQL
  objects with up to 50 fields.
- Added new `cynic::Enum` derive that matches up a Rust enum with a GraphQL enum.
  `cynic-querygen` will automatically provide enums using this derive when a
  query includes an enum.
- Added `SelectionSet::and_then` for chaining decode operations on selection sets.
- Added `cynic::Scalar` derive for newtype structs so that users can easily
  define their own scalars. Also added support for this to cynic-querygen
- Added `cynic::Id` type to handle Ids in queries.
- Added `cynic::InputObject` trait to allow the `query_dsl` to handle
  InputObjects generically.

### Changed

- Split the procedural macros out into their own cynic-proc-macros crate.
  cynic-codegen now exists as a re-usable library for programatically
  doing the codegen.
- The IntoArguments trait is now named FromArguments and has had it's
  parameters switched up.
- Added a StarWars API example

### Bug Fixes

- Now supports schemas that define their root query types. Before we just
  assumed there was a type called query.
- Fixed a few things that stop the examples in the documentation from
  compiling.
- Fixed all the tests
- We now use the correct case for non built-in scalar types
- Fixed an issue that prevented propagation of argument structs into inner
  QueryFragments

## v0.1.2 - 2020-02-04

- No changes

## v0.1.1 - 2020-02-04

- Some tweaks to the documentation.

## v0.1.0 - 2020-02-03

- Initial release<|MERGE_RESOLUTION|>--- conflicted
+++ resolved
@@ -15,13 +15,10 @@
 
 - Optional InputObject arguments can now be provided by reference.  Previously
   this required a clone.
-<<<<<<< HEAD
-- Makes sure docs.rs builds documentation for the HTTP client code.
-=======
 - The generator no longer panics if it can't find the root type of a schema.
 - The generator no longer tries (and fails) to run queries when it has no URL
   to work with.
->>>>>>> feaa70d4
+- Makes sure docs.rs builds documentation for the HTTP client code.
 
 ## v0.11.0 - 2020-12-31
 
