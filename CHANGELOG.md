--- conflicted
+++ resolved
@@ -11,17 +11,15 @@
 
 ## Unreleased - xxxx-xx-xx
 
-<<<<<<< HEAD
 ### New Features
 
 - Support for building and decoding subscription queries.
-=======
+
 ## v0.12.2 - 2020-02-22
 
 ### Bug Fixes
 
 - Hopefully fixed the build of documentation for docs.rs
->>>>>>> f40768c8
 
 ## v0.12.1 - 2020-02-12
 
