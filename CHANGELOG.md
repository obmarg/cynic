# Changelog

All notable changes to this project will be documented in this file.

The format is roughly based on [Keep a
Changelog](http://keepachangelog.com/en/1.0.0/).

This project intends to inhere to [Semantic
Versioning](http://semver.org/spec/v2.0.0.html), but has not yet reached 1.0 so
all APIs might be changed.

## Unreleased - xxxx-xx-xx

### Breaking Changes

- Integer fields are now i32 rather than i64 inline with the GraphQL spec.  If
  larger integers are required a custom scalar should be used.
- The `cynic_arguments` attribute for passing arguments to GraphQL fields is
  now named `arguments`

### New Features

- querygen-web now incorporates graphiql & graphiql explorer, to make testing &
  building queries easier.
- querygen now supports bare selection sets, they're assumed to be queries.
  Quite easy to create these in GraphiQL/GraphqlExplorer, and they work for
  queries so seemed important.
- Arguments are now converted using the `IntoArgument<T>` trait - default
  conversions are provided for `Option` and reference types, so users don't
  always have to wrap Options in `Some` or explicitly clone their arguments.
- As a result of the above, cynic will no longer stop compiling when a schema 
  changes a required argument to optional.

### Bug Fixes

- Fixed an issue with cynic-querygen where it guessed the name for the root of
  a query and crashed out if it was wrong (which was often).
- Fixed an issue where querygen would fail if given a query with a hardcoded
  enum value (#33)
- Integers are now i32 rather than i64, inline with the GraphQL spec.  If
  larger integers are required a custom scalar should be used.
- Querygen now puts `argument_struct` attrs on types that have arguments rather
  than just types that have children with arguments. (#37)
<<<<<<< HEAD
- Fixed an issue where querygen would use the name of the query as the
  `graphql_type` on the root struct of named queries.
=======
- Fixed a bunch of broken links in the book.
>>>>>>> c48a7a71

## v0.7.0 - 2020-06-23

### Breaking Changes

- `SerializableArgument`s are now required to be `Send`.  Found this was
  required for using cynic in an async context.  May revisit at some point to
  see if it's 100% required.

## v0.6.0 - 2020-06-17

### New Features

- `cynic::Id` now derives PartialEq, Hash & Eq
- Added `cynic::Id::new` function

### Bug Fixes

- Using a `query_module` should no longer cause errors on an individual derive
  to be attributed to the `query_module` span - the error information should
  now be associated with the derive it originated from.
- Fixed some dead code warnings in the selection builders output by query DSL

## v0.5.0 - 2020-06-14

### Breaking Changes

- `Query::body` no longer exists, the `Query` itself is now directly
  serializable, and exposes the `query` type itself.  Errors that were
  previously exposed by `Query::body()` will now be surfaced when serializing a
  Query.
- `Argument::new` has been updated to take a `SerialiableArgument` itself.
- Removed `selection_set::Error`.
- `SerializableArgument::serialize` & `Scalar::encode` now return
  `Box<std::error::Error>` errors rather than `()`

### Bug Fixes

- `cynic-codegen` will now build with the rustfmt feature disabled.
- Removed some unwraps that I lazily put in and forgot to remove.

## v0.4.0 - 2020-06-12

### Breaking Changes

- `schema_path` parameters are now relative to `CARGO_MANFIEST_DIR` rather than
  the current working directory.  This fixes an issue with cargo workspace
  projects where doc-tests would be relative to the sub-crate but cargo builds
  were relative to the workspace root.  For projects not using workspaces this
  will probably make no difference
- The `query_dsl` has been reworked.  Before each field with arguments had one
  or two structs: one for optional arguments & one for required arguments, and
  these were passed to the selector function before the selection set argument.
  Now each selector function takes the required arguments, and then returns a
  struct that follows the builder pattern to allow for optional arguments to be
  added.  This fixes a few issues and is a bit more ergonomic.

### Bug Fixes

- Fixed a bug where any type used as an optional argument needed to implement
  Default.  This was fixed by the `query_dsl` rework.
- Fixed a bug where optional arguments that were enums or interfaces had to be
  provided or type inference problems occurred.  This was also fixed by the
  `query_dsl` rework.

## v0.3.0 - 2020-06-12

### New Features

- Added chrono::DateTime scalar support behind a chrono feature flag.
- The `cynic::selection_set` module and all it's contents are now documented.
- `QueryBody` now exposes it's arguments & query fields for greater flexibility
  (and use in snapshot testing etc.)

### Bug Fixes

- Generated `query_dsl` now disables unused import warnings where appropriate.
- Exposed `Id::inner` & `Id::into_inner` functions - these were meant to be
  public but were not
- Cleaned up a ton of compiler warnings - mostly unused imports and a few unused
  variables
- `query_dsl` adds `allow(dead_code)` annotations so we don't get tons of dead
  code warnings when we're not exercising an entire schema.
- `query_dsl` no longer creates mutable `Vec` for fields without arguments -
  this was leading to tons of "doesn't need to be mutable" warnings.
- `ID` fields are now correctly given the `cynic::Id` type in `query_dsl` - previously
  they were being forced to String.
- `cynic::Id` is now a `cynic::Scalar`
- Fixed an issue in `derive(QueryFragment)` where Enums inside lists would not be
  treated as Enums.
- `DecodeError` now implements `std::error::Error`

## v0.2.0 - 2016-06-11

### Breaking Changes

- The generated `query_dsl` no longer contains generated enums - users should
  provide their own enums and `derive(cynic::Enum)` on them. Cynic querygen
  can be used to help with this.
- The generated `query_dsl` no longer contains generated input objects - users
  should provide their own structs and `impl cynic::InputObject` on them. A
  derive for this should be coming in the future.

### New Features

- Union types can be queried via `#[derive(InlineFragments)]` on an enum.
- Schemas that use interfaces are now supported, though interfaces are not
  yet queryable.
- `#[derive(QueryFragment)]` now explicitly checks for required/list type
  mismatches & other easy mistakes, and warns the user appropriately.
- Added an `output_query_dsl` function suitable for running inside build.rs
- Added a flatten option at the field level. When present this will flatten
  nested options & vectors into the provided type. Used to handle the common
  case in GQL where someone has defined an optional list of optionals. This is
  a pain in Rust, since the same thing can usually be represented by a
  non-optional list of non-optionals.
- Added a cynic-querygen for generating QueryFragment structs from a graphql
  schema & query. This currently has a WIP web interface and a WIP CLI, though
  neither of them are particularly user friendly at this point.
- Added a `cynic::query_module` attribute macro that can be applied to modules
  containing QueryFragments & InlineFragments. When this attribute is present
  the derive will be done for all QueryFragments & InlineFragments contained
  within. This allows users to omit some of the parameters these derives
  usually require, as the `query_module` attribute provides them and fills them
  in. These modules may be expanded in the future to provide more
  "intelligent" features.
- Added support for mapN up to N = 50, therefore adding support for GraphQL
  objects with up to 50 fields.
- Added new `cynic::Enum` derive that matches up a Rust enum with a GraphQL enum.
  `cynic-querygen` will automatically provide enums using this derive when a
  query includes an enum.
- Added `SelectionSet::and_then` for chaining decode operations on selection sets.
- Added `cynic::Scalar` derive for newtype structs so that users can easily
  define their own scalars.  Also added support for this to cynic-querygen
- Added `cynic::Id` type to handle Ids in queries.
- Added `cynic::InputObject` trait to allow the `query_dsl` to handle
  InputObjects generically.

### Changed

- Split the procedural macros out into their own cynic-proc-macros crate.
  cynic-codegen now exists as a re-usable library for programatically
  doing the codegen.
- The IntoArguments trait is now named FromArguments and has had it's
  parameters switched up.
- Added a StarWars API example

### Bug Fixes

- Now supports schemas that define their root query types. Before we just
  assumed there was a type called query.
- Fixed a few things that stop the examples in the documentation from
  compiling.
- Fixed all the tests
- We now use the correct case for non built-in scalar types
- Fixed an issue that prevented propagation of argument structs into inner
  QueryFragments

## v0.1.2 - 2020-02-04

- No changes

## v0.1.1 - 2020-02-04

- Some tweaks to the documentation.

## v0.1.0 - 2020-02-03

- Initial release<|MERGE_RESOLUTION|>--- conflicted
+++ resolved
@@ -41,12 +41,9 @@
   larger integers are required a custom scalar should be used.
 - Querygen now puts `argument_struct` attrs on types that have arguments rather
   than just types that have children with arguments. (#37)
-<<<<<<< HEAD
 - Fixed an issue where querygen would use the name of the query as the
   `graphql_type` on the root struct of named queries.
-=======
 - Fixed a bunch of broken links in the book.
->>>>>>> c48a7a71
 
 ## v0.7.0 - 2020-06-23
 
