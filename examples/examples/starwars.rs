mod query_dsl {
    cynic::query_dsl!("examples/starwars.schema.graphql");
}

#[derive(cynic::QueryFragment, Debug)]
#[cynic(
    schema_path = "examples/starwars.schema.graphql",
    query_module = "query_dsl",
    graphql_type = "Film"
)]
struct Film {
    title: Option<String>,
    director: Option<String>,
}

#[derive(Clone, cynic::FragmentArguments)]
struct FilmArguments {
    id: Option<cynic::Id>,
}

#[derive(cynic::QueryFragment, Debug)]
#[cynic(
    schema_path = "examples/starwars.schema.graphql",
    query_module = "query_dsl",
    graphql_type = "Root",
    argument_struct = "FilmArguments"
)]
struct FilmDirectorQuery {
<<<<<<< HEAD
    #[cynic_arguments(id = &args.id)]
=======
    #[arguments(id = args.id.clone())]
>>>>>>> 466b35bf
    film: Option<Film>,
}

fn main() {
    let result = run_query();
    println!("{:?}", result);
}

fn run_query() -> cynic::GraphQLResponse<FilmDirectorQuery> {
    let query = build_query();

    let response = reqwest::blocking::Client::new()
        .post("https://swapi-graphql.netlify.com/.netlify/functions/index")
        .json(&query)
        .send()
        .unwrap();

    println!("{:?}", response);

    query.decode_response(response.json().unwrap()).unwrap()
}

fn build_query() -> cynic::Query<'static, FilmDirectorQuery> {
    use cynic::QueryFragment;
    cynic::Query::new(FilmDirectorQuery::fragment(FilmArguments {
        id: Some("ZmlsbXM6MQ==".into()),
    }))
}

#[cfg(test)]
mod test {
    use super::*;

    #[test]
    fn snapshot_test_menu_query() {
        // Running a snapshot test of the query building functionality as that gives us
        // a place to copy and paste the actual GQL we're using for running elsewhere,
        // and also helps ensure we don't change queries by mistake

        let query = build_query();

        insta::assert_snapshot!(query.query);
    }

    #[test]
    fn test_running_query() {
        let result = run_query();
        if result.errors.is_some() {
            assert_eq!(result.errors.unwrap().len(), 0);
        }
        insta::assert_debug_snapshot!(result.data);
    }
}<|MERGE_RESOLUTION|>--- conflicted
+++ resolved
@@ -26,11 +26,7 @@
     argument_struct = "FilmArguments"
 )]
 struct FilmDirectorQuery {
-<<<<<<< HEAD
-    #[cynic_arguments(id = &args.id)]
-=======
-    #[arguments(id = args.id.clone())]
->>>>>>> 466b35bf
+    #[arguments(id = &args.id)]
     film: Option<Film>,
 }
 
