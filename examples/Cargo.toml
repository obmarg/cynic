[package]
name = "cynic-examples"
version = "1.0.0"
authors = ["Graeme Coupar <grambo@grambo.me.uk>"]
edition = "2018"

# See more keys and their definitions at https://doc.rust-lang.org/cargo/reference/manifest.html

[features]
github = ["serde_json"]

[dependencies]
cynic = { path = "../cynic", features = ["surf", "reqwest-blocking"] }
cynic-codegen = { path = "../cynic-codegen" }
serde_json = { version = "1.0", optional = true }

# Reqwest example requirements
reqwest = { version = "0.11", features = ["json", "blocking"] }
tokio = { version = "1.13", features = ["macros"] }

# Surf example requirements
surf = "2.3"
async-std = "1.10"

chrono = { version = "0.4", features = ["serde"]}
graphql-parser = { path = "../../graphql-parser" }
cynic-querygen = { path = "../cynic-querygen" }

[dev-dependencies]
<<<<<<< HEAD
insta = "1.8"
=======
insta = "1.4"
anyhow = "1.0.43"
graphql-ws-client = { path = "../../graphql-ws-client" }
futures-util = "0.3.16"

[package.metadata.cynic]
schema = "../schemas/books.graphql"
>>>>>>> 62eefc56
<|MERGE_RESOLUTION|>--- conflicted
+++ resolved
@@ -27,14 +27,10 @@
 cynic-querygen = { path = "../cynic-querygen" }
 
 [dev-dependencies]
-<<<<<<< HEAD
 insta = "1.8"
-=======
-insta = "1.4"
 anyhow = "1.0.43"
 graphql-ws-client = { path = "../../graphql-ws-client" }
 futures-util = "0.3.16"
 
 [package.metadata.cynic]
-schema = "../schemas/books.graphql"
->>>>>>> 62eefc56
+schema = "../schemas/books.graphql"